"""
Student Views
"""
import datetime
import logging
import re
import uuid
import time
import json
from collections import defaultdict
from pytz import UTC
from pytz import timezone
import json

from django.conf import settings
from django.contrib.auth import logout, authenticate, login
from django.contrib.auth.models import User, AnonymousUser
from django.contrib.auth.decorators import login_required
from django.contrib.auth.views import password_reset_confirm
from django.contrib import messages
from django.core.context_processors import csrf
from django.core.mail import send_mail
from django.core.urlresolvers import reverse
from django.core.validators import validate_email, validate_slug, ValidationError
from django.db import IntegrityError, transaction
from django.http import (HttpResponse, HttpResponseBadRequest, HttpResponseForbidden,
                         Http404)
from django.shortcuts import redirect
from django.utils.translation import ungettext
from django_future.csrf import ensure_csrf_cookie
from django.utils.http import cookie_date, base36_to_int
from django.utils.translation import ugettext as _, get_language
from django.views.decorators.cache import never_cache
from django.views.decorators.csrf import csrf_exempt
from django.views.decorators.http import require_POST, require_GET

from django.db.models.signals import post_save
from django.dispatch import receiver

from django.template.response import TemplateResponse

from ratelimitbackend.exceptions import RateLimitException

from requests import HTTPError

from social.apps.django_app import utils as social_utils
from social.backends import oauth as social_oauth

from edxmako.shortcuts import render_to_response, render_to_string
from mako.exceptions import TopLevelLookupException

from course_modes.models import CourseMode
from student.models import (
    Registration, UserProfile, PendingNameChange,
    PendingEmailChange, CourseEnrollment, unique_id_for_user,
    CourseEnrollmentAllowed, UserStanding, LoginFailures,
    create_comments_service_user, PasswordHistory, UserSignupSource,
    DashboardConfiguration)
from student.forms import PasswordResetFormNoActive

from verify_student.models import SoftwareSecurePhotoVerification, MidcourseReverificationWindow
from certificates.models import CertificateStatuses, certificate_status_for_student
from dark_lang.models import DarkLangConfig

from xmodule.modulestore.django import modulestore
from opaque_keys import InvalidKeyError
from opaque_keys.edx.locations import SlashSeparatedCourseKey
from opaque_keys.edx.locator import CourseLocator
from xmodule.modulestore import ModuleStoreEnum
from xmodule.course_module import CourseDescriptor

from collections import namedtuple

from courseware.courses import get_courses, sort_by_announcement, get_course_about_section
from courseware.access import has_access
from courseware.models import CoursePreference

from django_comment_common.models import Role

from external_auth.models import ExternalAuthMap
import external_auth.views

from bulk_email.models import Optout, CourseAuthorization
from cme_registration.views import cme_register_user, cme_create_account

import shoppingcart
from shoppingcart.models import DonationConfiguration
from user_api.models import UserPreference
from lang_pref import LANGUAGE_KEY

import track.views

import dogstats_wrapper as dog_stats_api

from util.db import commit_on_success_with_read_committed
from util.json_request import JsonResponse
from util.bad_request_rate_limiter import BadRequestRateLimiter

from microsite_configuration import microsite

from util.password_policy_validators import (
    validate_password_length, validate_password_complexity,
    validate_password_dictionary
)

import third_party_auth
from third_party_auth import pipeline, provider
from student.helpers import auth_pipeline_urls, set_logged_in_cookie
from xmodule.error_module import ErrorDescriptor
from shoppingcart.models import CourseRegistrationCode

import analytics
from eventtracking import tracker


log = logging.getLogger("edx.student")
AUDIT_LOG = logging.getLogger("audit")

ReverifyInfo = namedtuple('ReverifyInfo', 'course_id course_name course_number date status display')  # pylint: disable=C0103


def csrf_token(context):
    """A csrf token that can be included in a form."""
    token = context.get('csrf_token', '')
    if token == 'NOTPROVIDED':
        return ''
    return (u'<div style="display:none"><input type="hidden"'
            ' name="csrfmiddlewaretoken" value="%s" /></div>' % (token))


def superuser_login_as(request, username):
    if not request.user.is_superuser:
        return HttpResponse('Permission denied')
    try:
        u1 = User.objects.get(username=username)
        u1.backend = 'django.contrib.auth.backends.ModelBackend'
    except User.DoesNotExist:
        return HttpResponse('User not found')
    logout(request)
    login(request, u1)
    return HttpResponse('You are now logged in as ' + username)


# NOTE: This view is not linked to directly--it is called from
# branding/views.py:index(), which is cached for anonymous users.
# This means that it should always return the same thing for anon
# users. (in particular, no switching based on query params allowed)
def index(request, extra_context=None, user=AnonymousUser()):
    """
    Render the edX main page.

    extra_context is used to allow immediate display of certain modal windows, eg signup,
    as used by external_auth.
    """
    if extra_context is None:
        extra_context = {}
    # The course selection work is done in courseware.courses.
    domain = settings.FEATURES.get('FORCE_UNIVERSITY_DOMAIN')  # normally False
    # do explicit check, because domain=None is valid
    if domain is False:
        domain = request.META.get('HTTP_HOST')

    courses = get_courses(user, domain=domain)
    courses = sort_by_announcement(courses)

    context = {'courses': courses}

    context.update(extra_context)
    return render_to_response('index.html', context)


def embargo(_request):
    """
    Render the embargo page.

    Explains to the user why they are not able to access a particular embargoed course.
    Tries to use the themed version, but fall back to the default if not found.
    """
    try:
        if settings.FEATURES["USE_CUSTOM_THEME"]:
            return render_to_response("static_templates/theme-embargo.html")
    except TopLevelLookupException:
        pass
    return render_to_response("static_templates/embargo.html")


def process_survey_link(survey_link, user):
    """
    If {UNIQUE_ID} appears in the link, replace it with a unique id for the user.
    Currently, this is sha1(user.username).  Otherwise, return survey_link.
    """
    return survey_link.format(UNIQUE_ID=unique_id_for_user(user))


def cert_info(user, course):
    """
    Get the certificate info needed to render the dashboard section for the given
    student and course.  Returns a dictionary with keys:

    'status': one of 'generating', 'ready', 'notpassing', 'processing', 'restricted'
    'show_download_url': bool
    'download_url': url, only present if show_download_url is True
    'show_disabled_download_button': bool -- true if state is 'generating'
    'show_survey_button': bool
    'survey_url': url, only if show_survey_button is True
    'grade': if status is not 'processing'
    """
    if not course.may_certify():
        return {}

    return _cert_info(user, course, certificate_status_for_student(user, course.id))


def reverification_info(course_enrollment_pairs, user, statuses):
    """
    Returns reverification-related information for *all* of user's enrollments whose
    reverification status is in status_list

    Args:
        course_enrollment_pairs (list): list of (course, enrollment) tuples
        user (User): the user whose information we want
        statuses (list): a list of reverification statuses we want information for
            example: ["must_reverify", "denied"]

    Returns:
        dictionary of lists: dictionary with one key per status, e.g.
            dict["must_reverify"] = []
            dict["must_reverify"] = [some information]
    """
    reverifications = defaultdict(list)
    for (course, enrollment) in course_enrollment_pairs:
        info = single_course_reverification_info(user, course, enrollment)
        if info:
            reverifications[info.status].append(info)

    # Sort the data by the reverification_end_date
    for status in statuses:
        if reverifications[status]:
            reverifications[status].sort(key=lambda x: x.date)
    return reverifications


def single_course_reverification_info(user, course, enrollment):  # pylint: disable=invalid-name
    """Returns midcourse reverification-related information for user with enrollment in course.

    If a course has an open re-verification window, and that user has a verified enrollment in
    the course, we return a tuple with relevant information. Returns None if there is no info..

    Args:
        user (User): the user we want to get information for
        course (Course): the course in which the student is enrolled
        enrollment (CourseEnrollment): the object representing the type of enrollment user has in course

    Returns:
        ReverifyInfo: (course_id, course_name, course_number, date, status)
        OR, None: None if there is no re-verification info for this enrollment
    """
    window = MidcourseReverificationWindow.get_window(course.id, datetime.datetime.now(UTC))

    # If there's no window OR the user is not verified, we don't get reverification info
    if (not window) or (enrollment.mode != "verified"):
        return None
    return ReverifyInfo(
        course.id, course.display_name, course.number,
        window.end_date.strftime('%B %d, %Y %X %p'),
        SoftwareSecurePhotoVerification.user_status(user, window)[0],
        SoftwareSecurePhotoVerification.display_status(user, window),
    )


def get_course_enrollment_pairs(user, course_org_filter, org_filter_out_set):
    """
    Get the relevant set of (Course, CourseEnrollment) pairs to be displayed on
    a student's dashboard.
    """
    for enrollment in CourseEnrollment.enrollments_for_user(user):
        store = modulestore()
        with store.bulk_operations(enrollment.course_id):
            course = store.get_course(enrollment.course_id)
            if course and not isinstance(course, ErrorDescriptor):

                # if we are in a Microsite, then filter out anything that is not
                # attributed (by ORG) to that Microsite
                if course_org_filter and course_org_filter != course.location.org:
                    continue
                # Conversely, if we are not in a Microsite, then let's filter out any enrollments
                # with courses attributed (by ORG) to Microsites
                elif course.location.org in org_filter_out_set:
                    continue

                yield (course, enrollment)
            else:
                log.error("User {0} enrolled in {2} course {1}".format(
                    user.username, enrollment.course_id, "broken" if course else "non-existent"
                ))


def _cert_info(user, course, cert_status):
    """
    Implements the logic for cert_info -- split out for testing.
    """
    # simplify the status for the template using this lookup table
    template_state = {
        CertificateStatuses.generating: 'generating',
        CertificateStatuses.regenerating: 'generating',
        CertificateStatuses.downloadable: 'ready',
        CertificateStatuses.notpassing: 'notpassing',
        CertificateStatuses.restricted: 'restricted',
    }

    default_status = 'processing'

    default_info = {'status': default_status,
                    'show_disabled_download_button': False,
                    'show_download_url': False,
                    'show_survey_button': False,
                    }

    if cert_status is None:
        return default_info

    is_hidden_status = cert_status['status'] in ('unavailable', 'processing', 'generating', 'notpassing')

    if course.certificates_display_behavior == 'early_no_info' and is_hidden_status:
        return None

    status = template_state.get(cert_status['status'], default_status)

    status_dict = {
        'status': status,
        'show_download_url': status == 'ready',
        'show_disabled_download_button': status == 'generating',
        'mode': cert_status.get('mode', None)
    }

    if (status in ('generating', 'ready', 'notpassing', 'restricted') and
            course.end_of_course_survey_url is not None):
        status_dict.update({
            'show_survey_button': True,
            'survey_url': process_survey_link(course.end_of_course_survey_url, user)})
    else:
        status_dict['show_survey_button'] = False

    if status == 'ready':
        if 'download_url' not in cert_status:
            log.warning("User %s has a downloadable cert for %s, but no download url",
                        user.username, course.id)
            return default_info
        else:
            status_dict['download_url'] = cert_status['download_url']

    if status in ('generating', 'ready', 'notpassing', 'restricted'):
        if 'grade' not in cert_status:
            # Note: as of 11/20/2012, we know there are students in this state-- cs169.1x,
            # who need to be regraded (we weren't tracking 'notpassing' at first).
            # We can add a log.warning here once we think it shouldn't happen.
            return default_info
        else:
            status_dict['grade'] = cert_status['grade']

    return status_dict


@ensure_csrf_cookie
def signin_user(request):
    """
    This view will display the non-modal login form
    """
    if (settings.FEATURES['AUTH_USE_CERTIFICATES'] and
            external_auth.views.ssl_get_cert_from_request(request)):
        # SSL login doesn't require a view, so redirect
        # branding and allow that to process the login if it
        # is enabled and the header is in the request.
        return external_auth.views.redirect_with_get('root', request.GET)
    if settings.FEATURES.get('AUTH_USE_CAS'):
        # If CAS is enabled, redirect auth handling to there
        return redirect(reverse('cas-login'))
    if UserProfile.has_registered(request.user):
        return redirect(reverse('dashboard'))

    course_id = request.GET.get('course_id')
    context = {
        'course_id': course_id,
        'enrollment_action': request.GET.get('enrollment_action'),
        # Bool injected into JS to submit form if we're inside a running third-
        # party auth pipeline; distinct from the actual instance of the running
        # pipeline, if any.
        'pipeline_running': 'true' if pipeline.running(request) else 'false',
        'pipeline_url': auth_pipeline_urls(pipeline.AUTH_ENTRY_LOGIN, course_id=course_id),
        'platform_name': microsite.get_value(
            'platform_name',
            settings.PLATFORM_NAME
        ),
    }

    return render_to_response('login.html', context)


@ensure_csrf_cookie
def register_user(request, extra_context=None):
    """
    This view will display the non-modal registration form
    """
    if settings.FEATURES.get('USE_CME_REGISTRATION'):
        return cme_register_user(request, extra_context=extra_context)

    if UserProfile.has_registered(request.user):
        return redirect(reverse('dashboard'))
    if settings.FEATURES.get('AUTH_USE_CERTIFICATES_IMMEDIATE_SIGNUP'):
        # Redirect to branding to process their certificate if SSL is enabled
        # and registration is disabled.
        return external_auth.views.redirect_with_get('root', request.GET)

    course_id = request.GET.get('course_id')

    context = {
        'course_id': course_id,
        'email': '',
        'enrollment_action': request.GET.get('enrollment_action'),
        'name': '',
        'running_pipeline': None,
        'pipeline_urls': auth_pipeline_urls(pipeline.AUTH_ENTRY_REGISTER, course_id=course_id),
        'platform_name': microsite.get_value(
            'platform_name',
            settings.PLATFORM_NAME
        ),
        'selected_provider': '',
        'username': '',
    }

    if extra_context is not None:
        context.update(extra_context)

    if context.get("extauth_domain", '').startswith(external_auth.views.SHIBBOLETH_DOMAIN_PREFIX):
        return render_to_response('register-shib.html', context)

    # If third-party auth is enabled, prepopulate the form with data from the
    # selected provider.
    if third_party_auth.is_enabled() and pipeline.running(request):
        running_pipeline = pipeline.get(request)
        current_provider = provider.Registry.get_by_backend_name(running_pipeline.get('backend'))
        overrides = current_provider.get_register_form_data(running_pipeline.get('kwargs'))
        overrides['running_pipeline'] = running_pipeline
        overrides['selected_provider'] = current_provider.NAME
        context.update(overrides)

    return render_to_response('register.html', context)


def complete_course_mode_info(course_id, enrollment, modes=None):
    """
    We would like to compute some more information from the given course modes
    and the user's current enrollment

    Returns the given information:
        - whether to show the course upsell information
        - numbers of days until they can't upsell anymore
    """
    if modes is None:
        modes = CourseMode.modes_for_course_dict(course_id)

    mode_info = {'show_upsell': False, 'days_for_upsell': None}
    # we want to know if the user is already verified and if verified is an
    # option
    if 'verified' in modes and enrollment.mode != 'verified':
        mode_info['show_upsell'] = True
        # if there is an expiration date, find out how long from now it is
        if modes['verified'].expiration_datetime:
            today = datetime.datetime.now(UTC).date()
            mode_info['days_for_upsell'] = (modes['verified'].expiration_datetime.date() - today).days

    return mode_info


def is_course_blocked(request, redeemed_registration_codes, course_key):
    """Checking either registration is blocked or not ."""
    blocked = False
    for redeemed_registration in redeemed_registration_codes:
        # registration codes may be generated via Bulk Purchase Scenario
        # we have to check only for the invoice generated registration codes
        # that their invoice is valid or not
        if redeemed_registration.invoice:
            if not getattr(redeemed_registration.invoice, 'is_valid'):
                blocked = True
                # disabling email notifications for unpaid registration courses
                Optout.objects.get_or_create(user=request.user, course_id=course_key)
                log.info(u"User {0} ({1}) opted out of receiving emails from course {2}".format(request.user.username, request.user.email, course_key))
                track.views.server_track(request, "change-email1-settings", {"receive_emails": "no", "course": course_key.to_deprecated_string()}, page='dashboard')
                break

    return blocked


@login_required
@ensure_csrf_cookie
def dashboard(request):
    user = request.user

    if not UserProfile.has_registered(user):
        logout(request)
        return redirect(reverse('dashboard'))

    # for microsites, we want to filter and only show enrollments for courses within
    # the microsites 'ORG'
    course_org_filter = microsite.get_value('course_org_filter')

    # Let's filter out any courses in an "org" that has been declared to be
    # in a Microsite
    org_filter_out_set = microsite.get_all_orgs()

    # remove our current Microsite from the "filter out" list, if applicable
    if course_org_filter:
        org_filter_out_set.remove(course_org_filter)

    # Build our (course, enrollment) list for the user, but ignore any courses that no
    # longer exist (because the course IDs have changed). Still, we don't delete those
    # enrollments, because it could have been a data push snafu.
    course_enrollment_pairs = list(get_course_enrollment_pairs(user, course_org_filter, org_filter_out_set))

    # sort the enrollment pairs by the enrollment date
    course_enrollment_pairs.sort(key=lambda x: x[1].created, reverse=True)

    # Retrieve the course modes for each course
    course_modes_by_course = {
        course.id: CourseMode.modes_for_course_dict(course.id)
        for course, __ in course_enrollment_pairs
    }

    # Check to see if the student has recently enrolled in a course.
    # If so, display a notification message confirming the enrollment.
    enrollment_message = _create_recent_enrollment_message(
        course_enrollment_pairs, course_modes_by_course
    )

    course_optouts = Optout.objects.filter(user=user).values_list('course_id', flat=True)

    message = ""
    if not user.is_active:
        message = render_to_string(
            'registration/activate_account_notice.html',
            {'email': user.email, 'platform_name': settings.PLATFORM_NAME}
        )

    # Global staff can see what courses errored on their dashboard
    staff_access = False
    errored_courses = {}
    if has_access(user, 'staff', 'global'):
        # Show any courses that errored on load
        staff_access = True
        errored_courses = modulestore().get_errored_courses()

    show_courseware_links_for = frozenset(course.id for course, _enrollment in course_enrollment_pairs
                                          if has_access(request.user, 'load', course))

    # Construct a dictionary of course mode information
    # used to render the course list.  We re-use the course modes dict
    # we loaded earlier to avoid hitting the database.
    course_mode_info = {
        course.id: complete_course_mode_info(
            course.id, enrollment,
            modes=course_modes_by_course[course.id]
        )
        for course, enrollment in course_enrollment_pairs
    }

    cert_statuses = {
        course.id: cert_info(request.user, course)
        for course, _enrollment in course_enrollment_pairs
    }

    # only show email settings for Mongo course and when bulk email is turned on
    show_email_settings_for = frozenset(
        course.id for course, _enrollment in course_enrollment_pairs if (
            settings.FEATURES['ENABLE_INSTRUCTOR_EMAIL'] and
            modulestore().get_modulestore_type(course.id) != ModuleStoreEnum.Type.xml and
            CourseAuthorization.instructor_email_enabled(course.id)
        )
    )

    # Verification Attempts
    # Used to generate the "you must reverify for course x" banner
    verification_status, verification_msg = SoftwareSecurePhotoVerification.user_status(user)

    # Gets data for midcourse reverifications, if any are necessary or have failed
    statuses = ["approved", "denied", "pending", "must_reverify"]
    reverifications = reverification_info(course_enrollment_pairs, user, statuses)

    show_refund_option_for = frozenset(course.id for course, _enrollment in course_enrollment_pairs
                                       if _enrollment.refundable())

    block_courses = frozenset(course.id for course, enrollment in course_enrollment_pairs
                              if is_course_blocked(request, CourseRegistrationCode.objects.filter(course_id=course.id, registrationcoderedemption__redeemed_by=request.user), course.id))

    enrolled_courses_either_paid = frozenset(course.id for course, _enrollment in course_enrollment_pairs
                                             if _enrollment.is_paid_course())
    # get info w.r.t ExternalAuthMap
    external_auth_map = None
    try:
        external_auth_map = ExternalAuthMap.objects.get(user=user)
    except ExternalAuthMap.DoesNotExist:
        pass

    # If there are *any* denied reverifications that have not been toggled off,
    # we'll display the banner
    denied_banner = any(item.display for item in reverifications["denied"])

    language_options = DarkLangConfig.current().released_languages_list

    # add in the default language if it's not in the list of released languages
    if settings.LANGUAGE_CODE not in language_options:
        language_options.append(settings.LANGUAGE_CODE)
        # Re-alphabetize language options
        language_options.sort()

    # try to get the prefered language for the user
    cur_pref_lang_code = UserPreference.get_preference(request.user, LANGUAGE_KEY)
    # try and get the current language of the user
    cur_lang_code = get_language()
    if cur_pref_lang_code and cur_pref_lang_code in settings.LANGUAGE_DICT:
        # if the user has a preference, get the name from the code
        current_language = settings.LANGUAGE_DICT[cur_pref_lang_code]
    elif cur_lang_code in settings.LANGUAGE_DICT:
        # if the user's browser is showing a particular language,
        # use that as the current language
        current_language = settings.LANGUAGE_DICT[cur_lang_code]
    else:
        # otherwise, use the default language
        current_language = settings.LANGUAGE_DICT[settings.LANGUAGE_CODE]

    context = {
        'enrollment_message': enrollment_message,
        'course_enrollment_pairs': course_enrollment_pairs,
        'course_optouts': course_optouts,
        'message': message,
        'external_auth_map': external_auth_map,
        'staff_access': staff_access,
        'errored_courses': errored_courses,
        'show_courseware_links_for': show_courseware_links_for,
        'all_course_modes': course_mode_info,
        'cert_statuses': cert_statuses,
        'show_email_settings_for': show_email_settings_for,
        'reverifications': reverifications,
        'verification_status': verification_status,
        'verification_msg': verification_msg,
        'show_refund_option_for': show_refund_option_for,
        'block_courses': block_courses,
        'denied_banner': denied_banner,
        'billing_email': settings.PAYMENT_SUPPORT_EMAIL,
        'language_options': language_options,
        'current_language': current_language,
        'current_language_code': cur_lang_code,
        'user': user,
        'duplicate_provider': None,
        'logout_url': reverse(logout_user),
        'platform_name': settings.PLATFORM_NAME,
        'enrolled_courses_either_paid': enrolled_courses_either_paid,
        'provider_states': [],
    }

    if third_party_auth.is_enabled():
        context['duplicate_provider'] = pipeline.get_duplicate_provider(messages.get_messages(request))
        context['provider_user_states'] = pipeline.get_provider_user_states(user)

    return render_to_response('dashboard.html', context)


<<<<<<< HEAD
def _create_and_login_nonregistered_user(request):
    new_student = UserProfile.create_nonregistered_user()
    new_student.backend = settings.AUTHENTICATION_BACKENDS[0]
    login(request, new_student)
    request.session.set_expiry(604800)  # set session to very long to reduce number of nonreg users created


@require_POST
def setup_sneakpeek(request, course_id):
    course_key = SlashSeparatedCourseKey.from_deprecated_string(course_id)

    if not CoursePreference.course_allows_nonregistered_access(course_key):
        return HttpResponseForbidden("Cannot access the course")

    if not request.user.is_authenticated():
        # if there's no user, create a nonregistered user
        _create_and_login_nonregistered_user(request)
    elif UserProfile.has_registered(request.user):
        # registered users can't sneakpeek, so log them out and create a new nonregistered user
        logout(request)
        _create_and_login_nonregistered_user(request)
        # fall-through case is a sneakpeek user that's already logged in

    can_enroll, error_msg = _check_can_enroll_in_course(request.user,
                                                        course_key,
                                                        access_type='within_enrollment_period')
    if not can_enroll:
        log.error(error_msg)
        return HttpResponseBadRequest(error_msg)

    CourseEnrollment.enroll(request.user, course_key)
    return HttpResponse("OK. Allowed sneakpeek")
=======
def _create_recent_enrollment_message(course_enrollment_pairs, course_modes):
    """Builds a recent course enrollment message

    Constructs a new message template based on any recent course enrollments for the student.

    Args:
        course_enrollment_pairs (list): A list of tuples containing courses, and the associated enrollment information.
        course_modes (dict): Mapping of course ID's to course mode dictionaries.

    Returns:
        A string representing the HTML message output from the message template.
        None if there are no recently enrolled courses.

    """
    recently_enrolled_courses = _get_recently_enrolled_courses(course_enrollment_pairs)

    if recently_enrolled_courses:
        messages = [
            {
                "course_id": course.id,
                "course_name": course.display_name,
                "allow_donation": _allow_donation(course_modes, course.id)
            }
            for course in recently_enrolled_courses
        ]

        return render_to_string(
            'enrollment/course_enrollment_message.html',
            {'course_enrollment_messages': messages, 'platform_name': settings.PLATFORM_NAME}
        )


def _get_recently_enrolled_courses(course_enrollment_pairs):
    """Checks to see if the student has recently enrolled in courses.

    Checks to see if any of the enrollments in the course_enrollment_pairs have been recently created and activated.

    Args:
        course_enrollment_pairs (list): A list of tuples containing courses, and the associated enrollment information.

    Returns:
        A list of courses

    """
    seconds = DashboardConfiguration.current().recent_enrollment_time_delta
    time_delta = (datetime.datetime.now(UTC) - datetime.timedelta(seconds=seconds))
    return [
        course for course, enrollment in course_enrollment_pairs
        # If the enrollment has no created date, we are explicitly excluding the course
        # from the list of recent enrollments.
        if enrollment.is_active and enrollment.created > time_delta
    ]


def _allow_donation(course_modes, course_id):
    """Determines if the dashboard will request donations for the given course.

    Check if donations are configured for the platform, and if the current course is accepting donations.

    Args:
        course_modes (dict): Mapping of course ID's to course mode dictionaries.
        course_id (str): The unique identifier for the course.

    Returns:
        True if the course is allowing donations.

    """
    donations_enabled = DonationConfiguration.current().enabled
    is_verified_mode = CourseMode.has_verified_mode(course_modes[course_id])
    has_payment_option = CourseMode.has_payment_options(course_id)
    return donations_enabled and not is_verified_mode and not has_payment_option
>>>>>>> f30ad29b


def try_change_enrollment(request):
    """
    This method calls change_enrollment if the necessary POST
    parameters are present, but does not return anything in most cases. It
    simply logs the result or exception. This is usually
    called after a registration or login, as secondary action.
    It should not interrupt a successful registration or login.
    """
    if 'enrollment_action' in request.POST:
        try:
            enrollment_response = change_enrollment(request)
            # There isn't really a way to display the results to the user, so we just log it
            # We expect the enrollment to be a success, and will show up on the dashboard anyway
            log.info(
                "Attempted to automatically enroll after login. Response code: {0}; response body: {1}".format(
                    enrollment_response.status_code,
                    enrollment_response.content
                )
            )
            # Hack: since change_enrollment delivers its redirect_url in the content
            # of its response, we check here that only the 200 codes with content
            # will return redirect_urls.
            if enrollment_response.status_code == 200 and enrollment_response.content != '':
                return enrollment_response.content
        except Exception as exc:  # pylint: disable=broad-except
            log.exception("Exception automatically enrolling after login: %s", exc)


@require_POST
@commit_on_success_with_read_committed
def change_enrollment(request, check_access=True):
    """
    Modify the enrollment status for the logged-in user.

    The request parameter must be a POST request (other methods return 405)
    that specifies course_id and enrollment_action parameters. If course_id or
    enrollment_action is not specified, if course_id is not valid, if
    enrollment_action is something other than "enroll" or "unenroll", if
    enrollment_action is "enroll" and enrollment is closed for the course, or
    if enrollment_action is "unenroll" and the user is not enrolled in the
    course, a 400 error will be returned. If the user is not logged in, 403
    will be returned; it is important that only this case return 403 so the
    front end can redirect the user to a registration or login page when this
    happens. This function should only be called from an AJAX request or
    as a post-login/registration helper, so the error messages in the responses
    should never actually be user-visible.

    Args:
        request (`Request`): The Django request object

    Keyword Args:
        check_access (boolean): If True, we check that an accessible course actually
            exists for the given course_key before we enroll the student.
            The default is set to False to avoid breaking legacy code or
            code with non-standard flows (ex. beta tester invitations), but
            for any standard enrollment flow you probably want this to be True.

    Returns:
        Response

    """
    # Get the user
    user = request.user

    # Ensure the user is authenticated
    if not user.is_authenticated():
        return HttpResponseForbidden()

    # Ensure we received a course_id
    action = request.POST.get("enrollment_action")
    if 'course_id' not in request.POST:
        return HttpResponseBadRequest(_("Course id not specified"))

    try:
        course_id = SlashSeparatedCourseKey.from_deprecated_string(request.POST.get("course_id"))
    except InvalidKeyError:
        log.warning(
            "User {username} tried to {action} with invalid course id: {course_id}".format(
                username=user.username,
                action=action,
                course_id=request.POST.get("course_id")
            )
        )
        return HttpResponseBadRequest(_("Invalid course id"))

<<<<<<< HEAD
    # TODO (ECOM-16): Remove this once the auto-registration A/B test completes
    # If a user is in the experimental condition (auto-registration enabled),
    # immediately set a session flag so they stay in the experimental condition.
    # We keep them in the experimental condition even if later on the user
    # tries to register using the control URL (e.g. because of a redirect from the login page,
    # which is hard-coded to use the control URL).
    if auto_register:
        request.session['auto_register'] = True
    if request.session.get('auto_register') and not auto_register:
        auto_register = True

    # TODO (ECOM-16): Remove this once the auto-registration A/B test completes
    # We've agreed to exclude certain courses from the A/B test.  If we find ourselves
    # registering for one of these courses, immediately switch to the control.
    if unicode(course_id) in getattr(settings, 'AUTO_REGISTRATION_AB_TEST_EXCLUDE_COURSES', []):
        auto_register = False
        if 'auto_register' in request.session:
            del request.session['auto_register']

    if not UserProfile.has_registered(user):
        return HttpResponseForbidden()

=======
>>>>>>> f30ad29b
    if action == "enroll":
        # Make sure the course exists
        # We don't do this check on unenroll, or a bad course id can't be unenrolled from
        if not modulestore().has_course(course_id):
            log.warning("User {0} tried to enroll in non-existent course {1}"
                        .format(user.username, course_id))
            return HttpResponseBadRequest(_("Course id is invalid"))

<<<<<<< HEAD
        can_enroll, error_msg = _check_can_enroll_in_course(user, course_id)

        if not can_enroll:
            return HttpResponseBadRequest(error_msg)

        # see if we have already filled up all allowed enrollments
        is_course_full = CourseEnrollment.is_course_full(course)

        if is_course_full:
            return HttpResponseBadRequest(_("Course is full"))

        # check to see if user is currently enrolled in that course
        if CourseEnrollment.is_enrolled(user, course_id):
            return HttpResponseBadRequest(
                _("Student is already enrolled")
            )

        # notify the user of the enrollment via email
        enrollment_email_result = json.loads(notify_enrollment_by_email(course, user, request).content)
        if ('is_success' in enrollment_email_result and not enrollment_email_result['is_success']):
            return HttpResponseBadRequest(_(enrollment_email_result['error']))

        # We use this flag to determine which condition of an AB-test
        # for auto-registration we're currently in.
        # (We have two URLs that both point to this view, but vary the
        # value of `auto_register`)
        # In the auto-registration case, we automatically register the student
        # as "honor" before allowing them to choose a track.
        # TODO (ECOM-16): Once the auto-registration AB-test is complete, delete
        # one of these two conditions and remove the `auto_register` flag.
        if auto_register:
            available_modes = CourseMode.modes_for_course_dict(course_id)

            # Handle professional ed as a special case.
            # If professional ed is included in the list of available modes,
            # then do NOT automatically enroll the student (we want them to pay first!)
            # By convention, professional ed should be the *only* available course mode,
            # if it's included at all -- anything else is a misconfiguration.  But if someone
            # messes up and adds an additional course mode, we err on the side of NOT
            # accidentally giving away free courses.
            if "professional" not in available_modes:
                # Enroll the user using the default mode (honor)
                # We're assuming that users of the course enrollment table
                # will NOT try to look up the course enrollment model
                # by its slug.  If they do, it's possible (based on the state of the database)
                # for no such model to exist, even though we've set the enrollment type
                # to "honor".
                CourseEnrollment.enroll(user, course.id)

            # If we have more than one course mode or professional ed is enabled,
            # then send the user to the choose your track page.
            # (In the case of professional ed, this will redirect to a page that
            # funnels users directly into the verification / payment flow)
            if len(available_modes) > 1 or "professional" in available_modes:
                return HttpResponse(
                    reverse("course_modes_choose", kwargs={'course_id': unicode(course_id)})
                )

            # Otherwise, there is only one mode available (the default)
            return HttpResponse()

        # If auto-registration is disabled, do NOT register the student
        # before sending them to the "choose your track" page.
        # This is the control for the auto-registration AB-test.
        else:
            # If this course is available in multiple modes, redirect them to a page
            # where they can choose which mode they want.
            available_modes = CourseMode.modes_for_course(course_id)
            if len(available_modes) > 1:
                return HttpResponse(
                    reverse("course_modes_choose", kwargs={'course_id': unicode(course_id)})
                )

            current_mode = available_modes[0]
            # only automatically enroll people if the only mode is 'honor'
            if current_mode.slug != 'honor':
                return HttpResponse(
                    reverse("course_modes_choose", kwargs={'course_id': unicode(course_id)})
                )

            CourseEnrollment.enroll(user, course.id, mode=current_mode.slug)

            return HttpResponse()
=======
        available_modes = CourseMode.modes_for_course_dict(course_id)

        # Check that auto enrollment is allowed for this course
        # (= the course is NOT behind a paywall)
        if CourseMode.can_auto_enroll(course_id):
            # Enroll the user using the default mode (honor)
            # We're assuming that users of the course enrollment table
            # will NOT try to look up the course enrollment model
            # by its slug.  If they do, it's possible (based on the state of the database)
            # for no such model to exist, even though we've set the enrollment type
            # to "honor".
            try:
                CourseEnrollment.enroll(user, course_id, check_access=check_access)
            except Exception:
                return HttpResponseBadRequest(_("Could not enroll"))

        # If we have more than one course mode or professional ed is enabled,
        # then send the user to the choose your track page.
        # (In the case of professional ed, this will redirect to a page that
        # funnels users directly into the verification / payment flow)
        if CourseMode.has_verified_mode(available_modes):
            return HttpResponse(
                reverse("course_modes_choose", kwargs={'course_id': unicode(course_id)})
            )

        # Otherwise, there is only one mode available (the default)
        return HttpResponse()
>>>>>>> f30ad29b

    elif action == "add_to_cart":
        # Pass the request handling to shoppingcart.views
        # The view in shoppingcart.views performs error handling and logs different errors.  But this elif clause
        # is only used in the "auto-add after user reg/login" case, i.e. it's always wrapped in try_change_enrollment.
        # This means there's no good way to display error messages to the user.  So we log the errors and send
        # the user to the shopping cart page always, where they can reasonably discern the status of their cart,
        # whether things got added, etc

        shoppingcart.views.add_course_to_cart(request, course_id.to_deprecated_string())
        return HttpResponse(
            reverse("shoppingcart.views.show_cart")
        )

    elif action == "unenroll":
        if not CourseEnrollment.is_enrolled(user, course_id):
            return HttpResponseBadRequest(_("You are not enrolled in this course"))
        CourseEnrollment.unenroll(user, course_id)
        return HttpResponse()
    else:
        return HttpResponseBadRequest(_("Enrollment action is invalid"))

def notify_enrollment_by_email(course, user, request):
    """
    Updates the user about the course enrollment by email.

    If the Course has already started, use post_enrollment_email
    If the Course has not yet started, use pre_enrollment_email
    """

    if (not (settings.FEATURES.get('AUTOMATIC_AUTH_FOR_TESTING')) and course.enable_enrollment_email):
        from_address = microsite.get_value('email_from_address', settings.DEFAULT_FROM_EMAIL)

        try:
            # Check if the course has already started and set subject & message accordingly
            if course.has_started():
                subject = get_course_about_section(course, 'post_enrollment_email_subject')
                message = get_course_about_section(course, 'post_enrollment_email')
            else:
                subject = get_course_about_section(course, 'pre_enrollment_email_subject')
                message = get_course_about_section(course, 'pre_enrollment_email')

            subject = ''.join(subject.splitlines())
            user.email_user(subject, message, from_address)

        except Exception:
            log.error('unable to send course enrollment verification email to user from "{from_address}"'.format(
                        from_address=from_address), exc_info = True)
            return JsonResponse({"is_success": False, "error": _("Could not send enrollment email to the user"),})

        return JsonResponse({"is_success": True, "subject": subject, "message": message})

    else:
        return JsonResponse({"email_did_fire": False})


def _check_can_enroll_in_course(user, course_key, access_type="enroll"):
    """
    Refactored check for user being able to enroll in course
    Returns (bool, error_message), where error message is only applicable if bool == False
    """
    try:
        course = modulestore().get_course(course_key)
    except ItemNotFoundError:
        log.warning("User {0} tried to enroll in non-existent course {1}"
                    .format(user.username, course_key))
        return False, _("Course id is invalid")

    if not has_access(user, access_type, course):
        return False, _("Enrollment is closed")

    return True, ""


# TODO: This function is kind of gnarly/hackish/etc and is only used in one location.
# It'd be awesome if we could get rid of it; manually parsing course_id strings form larger strings
# seems Probably Incorrect
def _parse_course_id_from_string(input_str):
    """
    Helper function to determine if input_str (typically the queryparam 'next') contains a course_id.
    @param input_str:
    @return: the course_id if found, None if not
    """
    m_obj = re.match(r'^/courses/{}'.format(settings.COURSE_ID_PATTERN), input_str)
    if m_obj:
        return SlashSeparatedCourseKey.from_deprecated_string(m_obj.group('course_id'))
    return None


def _get_course_enrollment_domain(course_id):
    """
    Helper function to get the enrollment domain set for a course with id course_id
    @param course_id:
    @return:
    """
    course = modulestore().get_course(course_id)
    if course is None:
        return None

    return course.enrollment_domain


@never_cache
@ensure_csrf_cookie
def accounts_login(request):
    """
    This view is mainly used as the redirect from the @login_required decorator.  I don't believe that
    the login path linked from the homepage uses it.
    """
    if settings.FEATURES.get('AUTH_USE_CAS'):
        return redirect(reverse('cas-login'))
    if settings.FEATURES['AUTH_USE_CERTIFICATES']:
        # SSL login doesn't require a view, so login
        # directly here
        return external_auth.views.ssl_login(request)
    # see if the "next" parameter has been set, whether it has a course context, and if so, whether
    # there is a course-specific place to redirect
    redirect_to = request.GET.get('next')
    if redirect_to:
        course_id = _parse_course_id_from_string(redirect_to)
        if course_id and _get_course_enrollment_domain(course_id):
            return external_auth.views.course_specific_login(request, course_id.to_deprecated_string())

    context = {
        'pipeline_running': 'false',
        'pipeline_url': auth_pipeline_urls(pipeline.AUTH_ENTRY_LOGIN, redirect_url=redirect_to),
        'platform_name': settings.PLATFORM_NAME,
    }
    return render_to_response('login.html', context)


# Need different levels of logging
@ensure_csrf_cookie
def login_user(request, error=""):  # pylint: disable-msg=too-many-statements,unused-argument
    """AJAX request to log in the user."""

    backend_name = None
    email = None
    password = None
    redirect_url = None
    response = None
    running_pipeline = None
    third_party_auth_requested = third_party_auth.is_enabled() and pipeline.running(request)
    third_party_auth_successful = False
    trumped_by_first_party_auth = bool(request.POST.get('email')) or bool(request.POST.get('password'))
    user = None

    if third_party_auth_requested and not trumped_by_first_party_auth:
        # The user has already authenticated via third-party auth and has not
        # asked to do first party auth by supplying a username or password. We
        # now want to put them through the same logging and cookie calculation
        # logic as with first-party auth.
        running_pipeline = pipeline.get(request)
        username = running_pipeline['kwargs'].get('username')
        backend_name = running_pipeline['backend']
        requested_provider = provider.Registry.get_by_backend_name(backend_name)

        try:
            user = pipeline.get_authenticated_user(username, backend_name)
            third_party_auth_successful = True
        except User.DoesNotExist:
            AUDIT_LOG.warning(
                u'Login failed - user with username {username} has no social auth with backend_name {backend_name}'.format(
                    username=username, backend_name=backend_name))
            return HttpResponse(
                _("You've successfully logged into your {provider_name} account, but this account isn't linked with an {platform_name} account yet.").format(
                    platform_name=settings.PLATFORM_NAME, provider_name=requested_provider.NAME
                )
                + "<br/><br/>" +
                _("Use your {platform_name} username and password to log into {platform_name} below, "
                  "and then link your {platform_name} account with {provider_name} from your dashboard.").format(
                      platform_name=settings.PLATFORM_NAME, provider_name=requested_provider.NAME
                  )
                + "<br/><br/>" +
                _("If you don't have an {platform_name} account yet, click <strong>Register Now</strong> at the top of the page.").format(
                    platform_name=settings.PLATFORM_NAME
                ),
                content_type="text/plain",
                status=403
            )

    else:

        if 'email' not in request.POST or 'password' not in request.POST:
            return JsonResponse({
                "success": False,
                "value": _('There was an error receiving your login information. Please email us.'),  # TODO: User error message
            })  # TODO: this should be status code 400  # pylint: disable=fixme

        email = request.POST['email']
        password = request.POST['password']
        try:
            user = User.objects.get(email=email)
        except User.DoesNotExist:
            if settings.FEATURES['SQUELCH_PII_IN_LOGS']:
                AUDIT_LOG.warning(u"Login failed - Unknown user email")
            else:
                AUDIT_LOG.warning(u"Login failed - Unknown user email: {0}".format(email))

    # check if the user has a linked shibboleth account, if so, redirect the user to shib-login
    # This behavior is pretty much like what gmail does for shibboleth.  Try entering some @stanford.edu
    # address into the Gmail login.
    if settings.FEATURES.get('AUTH_USE_SHIB') and user:
        try:
            eamap = ExternalAuthMap.objects.get(user=user)
            if eamap.external_domain.startswith(external_auth.views.SHIBBOLETH_DOMAIN_PREFIX):
                return JsonResponse({
                    "success": False,
                    "redirect": reverse('shib-login'),
                })  # TODO: this should be status code 301  # pylint: disable=fixme
        except ExternalAuthMap.DoesNotExist:
            # This is actually the common case, logging in user without external linked login
            AUDIT_LOG.info("User %s w/o external auth attempting login", user)

    # see if account has been locked out due to excessive login failures
    user_found_by_email_lookup = user
    if user_found_by_email_lookup and LoginFailures.is_feature_enabled():
        if LoginFailures.is_user_locked_out(user_found_by_email_lookup):
            return JsonResponse({
                "success": False,
                "value": _('This account has been temporarily locked due to excessive login failures. Try again later.'),
            })  # TODO: this should be status code 429  # pylint: disable=fixme

    # see if the user must reset his/her password due to any policy settings
    if PasswordHistory.should_user_reset_password_now(user_found_by_email_lookup):
        return JsonResponse({
            "success": False,
            "value": _('Your password has expired due to password policy on this account. You must '
                       'reset your password before you can log in again. Please click the '
                       '"Forgot Password" link on this page to reset your password before logging in again.'),
        })  # TODO: this should be status code 403  # pylint: disable=fixme

    # if the user doesn't exist, we want to set the username to an invalid
    # username so that authentication is guaranteed to fail and we can take
    # advantage of the ratelimited backend
    username = user.username if user else ""

    if not third_party_auth_successful:
        try:
            user = authenticate(username=username, password=password, request=request)
        # this occurs when there are too many attempts from the same IP address
        except RateLimitException:
            return JsonResponse({
                "success": False,
                "value": _('Too many failed login attempts. Try again later.'),
            })  # TODO: this should be status code 429  # pylint: disable=fixme

    if user is None:
        # tick the failed login counters if the user exists in the database
        if user_found_by_email_lookup and LoginFailures.is_feature_enabled():
            LoginFailures.increment_lockout_counter(user_found_by_email_lookup)

        # if we didn't find this username earlier, the account for this email
        # doesn't exist, and doesn't have a corresponding password
        if username != "":
            if settings.FEATURES['SQUELCH_PII_IN_LOGS']:
                loggable_id = user_found_by_email_lookup.id if user_found_by_email_lookup else "<unknown>"
                AUDIT_LOG.warning(u"Login failed - password for user.id: {0} is invalid".format(loggable_id))
            else:
                AUDIT_LOG.warning(u"Login failed - password for {0} is invalid".format(email))
        return JsonResponse({
            "success": False,
            "value": _('Email or password is incorrect.'),
        })  # TODO: this should be status code 400  # pylint: disable=fixme

    # successful login, clear failed login attempts counters, if applicable
    if LoginFailures.is_feature_enabled():
        LoginFailures.clear_lockout_counter(user)

    # Track the user's sign in
    if settings.FEATURES.get('SEGMENT_IO_LMS') and hasattr(settings, 'SEGMENT_IO_LMS_KEY'):
        tracking_context = tracker.get_tracker().resolve_context()
        analytics.identify(user.id, {
            'email': email,
            'username': username,
        })

        analytics.track(
            user.id,
            "edx.bi.user.account.authenticated",
            {
                'category': "conversion",
                'label': request.POST.get('course_id'),
                'provider': None
            },
            context={
                'Google Analytics': {
                    'clientId': tracking_context.get('client_id')
                }
            }
        )

    if user is not None and user.is_active:
        try:
            # We do not log here, because we have a handler registered
            # to perform logging on successful logins.
            login(request, user)
            if request.POST.get('remember') == 'true':
                request.session.set_expiry(604800)
                log.debug("Setting user session to never expire")
            else:
                request.session.set_expiry(0)
        except Exception as exc:  # pylint: disable=broad-except
            AUDIT_LOG.critical("Login failed - Could not create session. Is memcached running?")
            log.critical("Login failed - Could not create session. Is memcached running?")
            log.exception(exc)
            raise

        redirect_url = try_change_enrollment(request)

        if third_party_auth_successful:
            redirect_url = pipeline.get_complete_url(backend_name)

        response = JsonResponse({
            "success": True,
            "redirect_url": redirect_url,
        })

        # Ensure that the external marketing site can
        # detect that the user is logged in.
        return set_logged_in_cookie(request, response)

    if settings.FEATURES['SQUELCH_PII_IN_LOGS']:
        AUDIT_LOG.warning(u"Login failed - Account not active for user.id: {0}, resending activation".format(user.id))
    else:
        AUDIT_LOG.warning(u"Login failed - Account not active for user {0}, resending activation".format(username))

    reactivation_email_for_user(user)
    not_activated_msg = _("This account has not been activated. We have sent another activation message. Please check your e-mail for the activation instructions.")
    return JsonResponse({
        "success": False,
        "value": not_activated_msg,
    })  # TODO: this should be status code 400  # pylint: disable=fixme


@csrf_exempt
@require_POST
@social_utils.strategy("social:complete")
def login_oauth_token(request, backend):
    """
    Authenticate the client using an OAuth access token by using the token to
    retrieve information from a third party and matching that information to an
    existing user.
    """
    backend = request.social_strategy.backend
    if isinstance(backend, social_oauth.BaseOAuth1) or isinstance(backend, social_oauth.BaseOAuth2):
        if "access_token" in request.POST:
            # Tell third party auth pipeline that this is an API call
            request.session[pipeline.AUTH_ENTRY_KEY] = pipeline.AUTH_ENTRY_API
            user = None
            try:
                user = backend.do_auth(request.POST["access_token"])
            except HTTPError:
                pass
            # do_auth can return a non-User object if it fails
            if user and isinstance(user, User):
                login(request, user)
                return JsonResponse(status=204)
            else:
                # Ensure user does not re-enter the pipeline
                request.social_strategy.clean_partial_pipeline()
                return JsonResponse({"error": "invalid_token"}, status=401)
        else:
            return JsonResponse({"error": "invalid_request"}, status=400)
    raise Http404


@ensure_csrf_cookie
def logout_user(request):
    """
    HTTP request to log out the user. Redirects to marketing page.
    Deletes both the CSRF and sessionid cookies so the marketing
    site can determine the logged in state of the user
    """
    # We do not log here, because we have a handler registered
    # to perform logging on successful logouts.
    logout(request)
    if settings.FEATURES.get('AUTH_USE_CAS'):
        target = reverse('cas-logout')
    else:
        target = '/'
    response = redirect(target)
    response.delete_cookie(
        settings.EDXMKTG_COOKIE_NAME,
        path='/', domain=settings.SESSION_COOKIE_DOMAIN,
    )
    return response


@require_GET
@login_required
@ensure_csrf_cookie
def manage_user_standing(request):
    """
    Renders the view used to manage user standing. Also displays a table
    of user accounts that have been disabled and who disabled them.
    """
    if not request.user.is_staff:
        raise Http404
    all_disabled_accounts = UserStanding.objects.filter(
        account_status=UserStanding.ACCOUNT_DISABLED
    )

    all_disabled_users = [standing.user for standing in all_disabled_accounts]

    headers = ['username', 'account_changed_by']
    rows = []
    for user in all_disabled_users:
        row = [user.username, user.standing.all()[0].changed_by]
        rows.append(row)

    context = {'headers': headers, 'rows': rows}

    return render_to_response("manage_user_standing.html", context)


@require_POST
@login_required
@ensure_csrf_cookie
def disable_account_ajax(request):
    """
    Ajax call to change user standing. Endpoint of the form
    in manage_user_standing.html
    """
    if not request.user.is_staff:
        raise Http404
    username = request.POST.get('username')
    context = {}
    if username is None or username.strip() == '':
        context['message'] = _('Please enter a username')
        return JsonResponse(context, status=400)

    account_action = request.POST.get('account_action')
    if account_action is None:
        context['message'] = _('Please choose an option')
        return JsonResponse(context, status=400)

    username = username.strip()
    try:
        user = User.objects.get(username=username)
    except User.DoesNotExist:
        context['message'] = _("User with username {} does not exist").format(username)
        return JsonResponse(context, status=400)
    else:
        user_account, _success = UserStanding.objects.get_or_create(
            user=user, defaults={'changed_by': request.user},
        )
        if account_action == 'disable':
            user_account.account_status = UserStanding.ACCOUNT_DISABLED
            context['message'] = _("Successfully disabled {}'s account").format(username)
            log.info("{} disabled {}'s account".format(request.user, username))
        elif account_action == 'reenable':
            user_account.account_status = UserStanding.ACCOUNT_ENABLED
            context['message'] = _("Successfully reenabled {}'s account").format(username)
            log.info("{} reenabled {}'s account".format(request.user, username))
        else:
            context['message'] = _("Unexpected account status")
            return JsonResponse(context, status=400)
        user_account.changed_by = request.user
        user_account.standing_last_changed_at = datetime.datetime.now(UTC)
        user_account.save()

    return JsonResponse(context)


@login_required
@ensure_csrf_cookie
def change_setting(request):
    """JSON call to change a profile setting: Right now, location"""
    # TODO (vshnayder): location is no longer used
    u_prof = UserProfile.objects.get(user=request.user)  # request.user.profile_cache
    if 'location' in request.POST:
        u_prof.location = request.POST['location']
    u_prof.save()

    return JsonResponse({
        "success": True,
        "location": u_prof.location,
    })


class AccountValidationError(Exception):
    def __init__(self, message, field):
        super(AccountValidationError, self).__init__(message)
        self.field = field


@receiver(post_save, sender=User)
def user_signup_handler(sender, **kwargs):  # pylint: disable=W0613
    """
    handler that saves the user Signup Source
    when the user is created
    """
    if 'created' in kwargs and kwargs['created']:
        site = microsite.get_value('SITE_NAME')
        if site:
            user_signup_source = UserSignupSource(user=kwargs['instance'], site=site)
            user_signup_source.save()
            log.info(u'user {} originated from a white labeled "Microsite"'.format(kwargs['instance'].id))


def _do_create_account(post_vars, extended_profile=None):
    """
    Given cleaned post variables, create the User and UserProfile objects, as well as the
    registration for this user.

    Returns a tuple (User, UserProfile, Registration).

    Note: this function is also used for creating test users.
    """
    user = User(username=post_vars['username'],
                email=post_vars['email'],
                is_active=False)
    user.set_password(post_vars['password'])
    registration = Registration()

    # TODO: Rearrange so that if part of the process fails, the whole process fails.
    # Right now, we can have e.g. no registration e-mail sent out and a zombie account
    try:
        user.save()
    except IntegrityError:
        # Figure out the cause of the integrity error
        if len(User.objects.filter(username=post_vars['username'])) > 0:
            raise AccountValidationError(
                _("An account with the Public Username '{username}' already exists.").format(username=post_vars['username']),
                field="username"
            )
        elif len(User.objects.filter(email=post_vars['email'])) > 0:
            raise AccountValidationError(
                _("An account with the Email '{email}' already exists.").format(email=post_vars['email']),
                field="email"
            )
        else:
            raise

    # add this account creation to password history
    # NOTE, this will be a NOP unless the feature has been turned on in configuration
    password_history_entry = PasswordHistory()
    password_history_entry.create(user)

    registration.register(user)

    profile = UserProfile(user=user)
    profile.name = post_vars['name']
    profile.level_of_education = post_vars.get('level_of_education')
    profile.gender = post_vars.get('gender')
    profile.mailing_address = post_vars.get('mailing_address')
    profile.city = post_vars.get('city')
    profile.country = post_vars.get('country')
    profile.goals = post_vars.get('goals')

    # add any extended profile information in the denormalized 'meta' field in the profile
    if extended_profile:
        profile.meta = json.dumps(extended_profile)

    try:
        profile.year_of_birth = int(post_vars['year_of_birth'])
    except (ValueError, KeyError):
        # If they give us garbage, just ignore it instead
        # of asking them to put an integer.
        profile.year_of_birth = None
    try:
        profile.save()
    except Exception:  # pylint: disable=broad-except
        log.exception("UserProfile creation failed for user {id}.".format(id=user.id))
        raise

    UserPreference.set_preference(user, LANGUAGE_KEY, get_language())

    return (user, profile, registration)


@ensure_csrf_cookie
def create_account(request, post_override=None):  # pylint: disable-msg=too-many-statements
    """
    JSON call to create new edX account.
    Used by form in signup_modal.html, which is included into navigation.html
    """
    if settings.FEATURES.get('USE_CME_REGISTRATION'):
        return cme_create_account(request, post_override=post_override)

    js = {'success': False}  # pylint: disable-msg=invalid-name

    post_vars = post_override if post_override else request.POST

    # allow for microsites to define their own set of required/optional/hidden fields
    extra_fields = microsite.get_value(
        'REGISTRATION_EXTRA_FIELDS',
        getattr(settings, 'REGISTRATION_EXTRA_FIELDS', {})
    )

    if third_party_auth.is_enabled() and pipeline.running(request):
        post_vars = dict(post_vars.items())
        post_vars.update({'password': pipeline.make_random_password()})

    # if doing signup for an external authorization, then get email, password, name from the eamap
    # don't use the ones from the form, since the user could have hacked those
    # unless originally we didn't get a valid email or name from the external auth
    do_external_auth = 'ExternalAuthMap' in request.session
    if do_external_auth:
        eamap = request.session['ExternalAuthMap']
        try:
            validate_email(eamap.external_email)
            email = eamap.external_email
        except ValidationError:
            email = post_vars.get('email', '')
        if eamap.external_name.strip() == '':
            name = post_vars.get('name', '')
        else:
            name = eamap.external_name
        password = eamap.internal_password
        post_vars = dict(post_vars.items())
        post_vars.update(dict(email=email, name=name, password=password))
        log.debug(u'In create_account with external_auth: user = %s, email=%s', name, email)

    # Confirm we have a properly formed request
    for req_field in ['username', 'email', 'password', 'name']:
        if req_field not in post_vars:
            js['value'] = _("Error (401 {field}). E-mail us.").format(field=req_field)
            js['field'] = req_field
            return JsonResponse(js, status=400)

    if extra_fields.get('honor_code', 'required') == 'required' and \
            post_vars.get('honor_code', 'false') != u'true':
        js['value'] = _("To enroll, you must follow the honor code.")
        js['field'] = 'honor_code'
        return JsonResponse(js, status=400)

    # Can't have terms of service for certain SHIB users, like at Stanford
    tos_required = (
        not settings.FEATURES.get("AUTH_USE_SHIB") or
        not settings.FEATURES.get("SHIB_DISABLE_TOS") or
        not do_external_auth or
        not eamap.external_domain.startswith(
            external_auth.views.SHIBBOLETH_DOMAIN_PREFIX
        )
    )

    if tos_required:
        if post_vars.get('terms_of_service', 'false') != u'true':
            js['value'] = _("You must accept the terms of service.")
            js['field'] = 'terms_of_service'
            return JsonResponse(js, status=400)

    # Confirm appropriate fields are there.
    # TODO: Check e-mail format is correct.
    # TODO: Confirm e-mail is not from a generic domain (mailinator, etc.)? Not sure if
    # this is a good idea
    # TODO: Check password is sane

    required_post_vars = ['username', 'email', 'name', 'password']
    required_post_vars += [fieldname for fieldname, val in extra_fields.items()
                           if val == 'required']
    if tos_required:
        required_post_vars.append('terms_of_service')

    for field_name in required_post_vars:
        if field_name in ('gender', 'level_of_education'):
            min_length = 1
        else:
            min_length = 2

        if field_name not in post_vars or len(post_vars[field_name]) < min_length:
            error_str = {
                'username': _('Username must be minimum of two characters long'),
                'email': _('A properly formatted e-mail is required'),
                'name': _('Your legal name must be a minimum of two characters long'),
                'password': _('A valid password is required'),
                'terms_of_service': _('Accepting Terms of Service is required'),
                'honor_code': _('Agreeing to the Honor Code is required'),
                'level_of_education': _('A level of education is required'),
                'gender': _('Your gender is required'),
                'year_of_birth': _('Your year of birth is required'),
                'mailing_address': _('Your mailing address is required'),
                'goals': _('A description of your goals is required'),
                'city': _('A city is required'),
                'country': _('A country is required')
            }

            if field_name in error_str:
                js['value'] = error_str[field_name]
            else:
                js['value'] = _('You are missing one or more required fields')

            js['field'] = field_name
            return JsonResponse(js, status=400)

        max_length = 75
        if field_name == 'username':
            max_length = 30

        if field_name in ('email', 'username') and len(post_vars[field_name]) > max_length:
            error_str = {
                'username': _('Username cannot be more than {num} characters long').format(num=max_length),
                'email': _('Email cannot be more than {num} characters long').format(num=max_length)
            }
            js['value'] = error_str[field_name]
            js['field'] = field_name
            return JsonResponse(js, status=400)

    try:
        validate_email(post_vars['email'])
    except ValidationError:
        js['value'] = _("Valid e-mail is required.")
        js['field'] = 'email'
        return JsonResponse(js, status=400)

    try:
        validate_slug(post_vars['username'])
    except ValidationError:
        js['value'] = _("Username should only consist of A-Z and 0-9, with no spaces.")
        js['field'] = 'username'
        return JsonResponse(js, status=400)

    # enforce password complexity as an optional feature
    # but not if we're doing ext auth b/c those pws never get used and are auto-generated so might not pass validation
    if settings.FEATURES.get('ENFORCE_PASSWORD_POLICY', False) and not do_external_auth:
        try:
            password = post_vars['password']

            validate_password_length(password)
            validate_password_complexity(password)
            validate_password_dictionary(password)
        except ValidationError, err:
            js['value'] = _('Password: ') + '; '.join(err.messages)
            js['field'] = 'password'
            return JsonResponse(js, status=400)

    # allow microsites to define 'extended profile fields' which are
    # captured on user signup (for example via an overriden registration.html)
    # and then stored in the UserProfile
    extended_profile_fields = microsite.get_value('extended_profile_fields', [])
    extended_profile = None

    for field in extended_profile_fields:
        if field in post_vars:
            if not extended_profile:
                extended_profile = {}
            extended_profile[field] = post_vars[field]

    # Make sure that password and username fields do not match
    username = post_vars['username']
    password = post_vars['password']
    if username == password:
        js['value'] = _("Username and password fields cannot match")
        js['field'] = 'username'
        return JsonResponse(js, status=400)

    # Ok, looks like everything is legit.  Create the account.
    try:
        with transaction.commit_on_success():
            ret = _do_create_account(post_vars, extended_profile)
    except AccountValidationError as exc:
        return JsonResponse({'success': False, 'value': exc.message, 'field': exc.field}, status=400)

    (user, profile, registration) = ret

    dog_stats_api.increment("common.student.account_created")

    email = post_vars['email']

    # Track the user's registration
    if settings.FEATURES.get('SEGMENT_IO_LMS') and hasattr(settings, 'SEGMENT_IO_LMS_KEY'):
        tracking_context = tracker.get_tracker().resolve_context()
        analytics.identify(user.id, {
            'email': email,
            'username': username,
        })

        # If the user is registering via 3rd party auth, track which provider they use
        provider_name = None
        if third_party_auth.is_enabled() and pipeline.running(request):
            running_pipeline = pipeline.get(request)
            current_provider = provider.Registry.get_by_backend_name(running_pipeline.get('backend'))
            provider_name = current_provider.NAME

        analytics.track(
            user.id,
            "edx.bi.user.account.registered",
            {
                'category': 'conversion',
                'label': request.POST.get('course_id'),
                'provider': provider_name
            },
            context={
                'Google Analytics': {
                    'clientId': tracking_context.get('client_id')
                }
            }
        )

    create_comments_service_user(user)

    context = {
        'name': post_vars['name'],
        'key': registration.activation_key,
    }

    # composes activation email
    subject = render_to_string('emails/activation_email_subject.txt', context)
    # Email subject *must not* contain newlines
    subject = ''.join(subject.splitlines())
    message = render_to_string('emails/activation_email.txt', context)

    # don't send email if we are doing load testing or random user generation for some reason
    # or external auth with bypass activated
    send_email = (
        not settings.FEATURES.get('AUTOMATIC_AUTH_FOR_TESTING') and
        not (do_external_auth and settings.FEATURES.get('BYPASS_ACTIVATION_EMAIL_FOR_EXTAUTH'))
    )
    if send_email:
        from_address = microsite.get_value(
            'email_from_address',
            settings.DEFAULT_FROM_EMAIL
        )
        try:
            if settings.FEATURES.get('REROUTE_ACTIVATION_EMAIL'):
                dest_addr = settings.FEATURES['REROUTE_ACTIVATION_EMAIL']
                message = ("Activation for %s (%s): %s\n" % (user, user.email, profile.name) +
                           '-' * 80 + '\n\n' + message)
                send_mail(subject, message, from_address, [dest_addr], fail_silently=False)
            else:
                user.email_user(subject, message, from_address)
        except Exception:  # pylint: disable=broad-except
            log.error('Unable to send activation email to user from "{from_address}"'.format(from_address=from_address), exc_info=True)
            js['value'] = _('Could not send activation e-mail.')
            # What is the correct status code to use here? I think it's 500, because
            # the problem is on the server's end -- but also, the account was created.
            # Seems like the core part of the request was successful.
            return JsonResponse(js, status=500)

    # Immediately after a user creates an account, we log them in. They are only
    # logged in until they close the browser. They can't log in again until they click
    # the activation link from the email.
    new_user = authenticate(username=post_vars['username'], password=post_vars['password'])
    login(request, new_user)
    request.session.set_expiry(0)

    # TODO: there is no error checking here to see that the user actually logged in successfully,
    # and is not yet an active user.
    if new_user is not None:
        AUDIT_LOG.info(u"Login success on new account creation - {0}".format(new_user.username))

    if do_external_auth:
        eamap.user = new_user
        eamap.dtsignup = datetime.datetime.now(UTC)
        eamap.save()
        AUDIT_LOG.info("User registered with external_auth %s", post_vars['username'])
        AUDIT_LOG.info('Updated ExternalAuthMap for %s to be %s', post_vars['username'], eamap)

        if settings.FEATURES.get('BYPASS_ACTIVATION_EMAIL_FOR_EXTAUTH'):
            log.info('bypassing activation email')
            new_user.is_active = True
            new_user.save()
            AUDIT_LOG.info(u"Login activated on extauth account - {0} ({1})".format(new_user.username, new_user.email))

    dog_stats_api.increment("common.student.account_created")
    redirect_url = try_change_enrollment(request)

    # Resume the third-party-auth pipeline if necessary.
    if third_party_auth.is_enabled() and pipeline.running(request):
        running_pipeline = pipeline.get(request)
        redirect_url = pipeline.get_complete_url(running_pipeline['backend'])

    response = JsonResponse({
        'success': True,
        'redirect_url': redirect_url,
    })

    # set the login cookie for the edx marketing site
    # we want this cookie to be accessed via javascript
    # so httponly is set to None

    if request.session.get_expire_at_browser_close():
        max_age = None
        expires = None
    else:
        max_age = request.session.get_expiry_age()
        expires_time = time.time() + max_age
        expires = cookie_date(expires_time)

    response.set_cookie(settings.EDXMKTG_COOKIE_NAME,
                        'true', max_age=max_age,
                        expires=expires, domain=settings.SESSION_COOKIE_DOMAIN,
                        path='/',
                        secure=None,
                        httponly=None)
    return response


def auto_auth(request):
    """
    Create or configure a user account, then log in as that user.

    Enabled only when
    settings.FEATURES['AUTOMATIC_AUTH_FOR_TESTING'] is true.

    Accepts the following querystring parameters:
    * `username`, `email`, and `password` for the user account
    * `full_name` for the user profile (the user's full name; defaults to the username)
    * `staff`: Set to "true" to make the user global staff.
    * `course_id`: Enroll the student in the course with `course_id`
    * `roles`: Comma-separated list of roles to grant the student in the course with `course_id`

    If username, email, or password are not provided, use
    randomly generated credentials.
    """

    # Generate a unique name to use if none provided
    unique_name = uuid.uuid4().hex[0:30]

    # Use the params from the request, otherwise use these defaults
    username = request.GET.get('username', unique_name)
    password = request.GET.get('password', unique_name)
    email = request.GET.get('email', unique_name + "@example.com")
    full_name = request.GET.get('full_name', username)
    is_staff = request.GET.get('staff', None)
    course_id = request.GET.get('course_id', None)
    course_key = None
    if course_id:
        course_key = CourseLocator.from_string(course_id)
    role_names = [v.strip() for v in request.GET.get('roles', '').split(',') if v.strip()]

    # Get or create the user object
    post_data = {
        'username': username,
        'email': email,
        'password': password,
        'name': full_name,
        'honor_code': u'true',
        'terms_of_service': u'true',
    }

    # Attempt to create the account.
    # If successful, this will return a tuple containing
    # the new user object.
    try:
        user, _profile, reg = _do_create_account(post_data)
    except AccountValidationError:
        # Attempt to retrieve the existing user.
        user = User.objects.get(username=username)
        user.email = email
        user.set_password(password)
        user.save()
        reg = Registration.objects.get(user=user)

    # Set the user's global staff bit
    if is_staff is not None:
        user.is_staff = (is_staff == "true")
        user.save()

    # Activate the user
    reg.activate()
    reg.save()

    # Enroll the user in a course
    if course_key is not None:
        CourseEnrollment.enroll(user, course_key)

    # Apply the roles
    for role_name in role_names:
        role = Role.objects.get(name=role_name, course_id=course_key)
        user.roles.add(role)

    # Log in as the user
    user = authenticate(username=username, password=password)
    login(request, user)

    create_comments_service_user(user)

    # Provide the user with a valid CSRF token
    # then return a 200 response
    success_msg = u"Logged in user {0} ({1}) with password {2} and user_id {3}".format(
        username, email, password, user.id
    )
    response = HttpResponse(success_msg)
    response.set_cookie('csrftoken', csrf(request)['csrf_token'])
    return response


@ensure_csrf_cookie
def activate_account(request, key):
    """When link in activation e-mail is clicked"""
    regs = Registration.objects.filter(activation_key=key)
    if len(regs) == 1:
        user_logged_in = request.user.is_authenticated()
        already_active = True
        if not regs[0].user.is_active:
            regs[0].activate()
            already_active = False

        # Enroll student in any pending courses he/she may have if auto_enroll flag is set
        student = User.objects.filter(id=regs[0].user_id)
        if student:
            ceas = CourseEnrollmentAllowed.objects.filter(email=student[0].email)
            for cea in ceas:
                if cea.auto_enroll:
                    CourseEnrollment.enroll(student[0], cea.course_id)

        resp = render_to_response(
            "registration/activation_complete.html",
            {
                'user_logged_in': user_logged_in,
                'already_active': already_active
            }
        )
        return resp
    if len(regs) == 0:
        return render_to_response(
            "registration/activation_invalid.html",
            {'csrf': csrf(request)['csrf_token']}
        )
    return HttpResponse(_("Unknown error. Please e-mail us to let us know how it happened."))


@csrf_exempt
@require_POST
def password_reset(request):
    """ Attempts to send a password reset e-mail. """
    # Add some rate limiting here by re-using the RateLimitMixin as a helper class
    limiter = BadRequestRateLimiter()
    if limiter.is_rate_limit_exceeded(request):
        AUDIT_LOG.warning("Rate limit exceeded in password_reset")
        return HttpResponseForbidden()

    form = PasswordResetFormNoActive(request.POST)
    if form.is_valid():
        form.save(use_https=request.is_secure(),
                  from_email=settings.DEFAULT_FROM_EMAIL,
                  request=request,
                  domain_override=request.get_host())
    else:
        # bad user? tick the rate limiter counter
        AUDIT_LOG.info("Bad password_reset user passed in.")
        limiter.tick_bad_request_counter(request)

    return JsonResponse({
        'success': True,
        'value': render_to_string('registration/password_reset_done.html', {}),
    })


def password_reset_confirm_wrapper(
    request,
    uidb36=None,
    token=None,
):
    """ A wrapper around django.contrib.auth.views.password_reset_confirm.
        Needed because we want to set the user as active at this step.
    """
    # cribbed from django.contrib.auth.views.password_reset_confirm
    try:
        uid_int = base36_to_int(uidb36)
        user = User.objects.get(id=uid_int)
        user.is_active = True
        user.save()
    except (ValueError, User.DoesNotExist):
        pass

    # tie in password strength enforcement as an optional level of
    # security protection
    err_msg = None

    if request.method == 'POST':
        password = request.POST['new_password1']
        if settings.FEATURES.get('ENFORCE_PASSWORD_POLICY', False):
            try:
                validate_password_length(password)
                validate_password_complexity(password)
                validate_password_dictionary(password)
            except ValidationError, err:
                err_msg = _('Password: ') + '; '.join(err.messages)

        # also, check the password reuse policy
        if not PasswordHistory.is_allowable_password_reuse(user, password):
            if user.is_staff:
                num_distinct = settings.ADVANCED_SECURITY_CONFIG['MIN_DIFFERENT_STAFF_PASSWORDS_BEFORE_REUSE']
            else:
                num_distinct = settings.ADVANCED_SECURITY_CONFIG['MIN_DIFFERENT_STUDENT_PASSWORDS_BEFORE_REUSE']
            err_msg = ungettext(
                "You are re-using a password that you have used recently. You must have {num} distinct password before reusing a previous password.",
                "You are re-using a password that you have used recently. You must have {num} distinct passwords before reusing a previous password.",
                num_distinct
            ).format(num=num_distinct)

        # also, check to see if passwords are getting reset too frequent
        if PasswordHistory.is_password_reset_too_soon(user):
            num_days = settings.ADVANCED_SECURITY_CONFIG['MIN_TIME_IN_DAYS_BETWEEN_ALLOWED_RESETS']
            err_msg = ungettext(
                "You are resetting passwords too frequently. Due to security policies, {num} day must elapse between password resets.",
                "You are resetting passwords too frequently. Due to security policies, {num} days must elapse between password resets.",
                num_days
            ).format(num=num_days)

    if err_msg:
        # We have an password reset attempt which violates some security policy, use the
        # existing Django template to communicate this back to the user
        context = {
            'validlink': True,
            'form': None,
            'title': _('Password reset unsuccessful'),
            'err_msg': err_msg,
        }
        return TemplateResponse(request, 'registration/password_reset_confirm.html', context)
    else:
        # we also want to pass settings.PLATFORM_NAME in as extra_context
        extra_context = {"platform_name": settings.PLATFORM_NAME}

        if request.method == 'POST':
            # remember what the old password hash is before we call down
            old_password_hash = user.password

            result = password_reset_confirm(
                request, uidb36=uidb36, token=token, extra_context=extra_context
            )

            # get the updated user
            updated_user = User.objects.get(id=uid_int)

            # did the password hash change, if so record it in the PasswordHistory
            if updated_user.password != old_password_hash:
                entry = PasswordHistory()
                entry.create(updated_user)

            return result
        else:
            return password_reset_confirm(
                request, uidb36=uidb36, token=token, extra_context=extra_context
            )


def reactivation_email_for_user(user):
    try:
        reg = Registration.objects.get(user=user)
    except Registration.DoesNotExist:
        return JsonResponse({
            "success": False,
            "error": _('No inactive user with this e-mail exists'),
        })  # TODO: this should be status code 400  # pylint: disable=fixme

    context = {
        'name': user.profile.name,
        'key': reg.activation_key,
    }

    subject = render_to_string('emails/activation_email_subject.txt', context)
    subject = ''.join(subject.splitlines())
    message = render_to_string('emails/activation_email.txt', context)

    try:
        user.email_user(subject, message, settings.DEFAULT_FROM_EMAIL)
    except Exception:  # pylint: disable=broad-except
        log.error('Unable to send reactivation email from "{from_address}"'.format(from_address=settings.DEFAULT_FROM_EMAIL), exc_info=True)
        return JsonResponse({
            "success": False,
            "error": _('Unable to send reactivation email')
        })  # TODO: this should be status code 500  # pylint: disable=fixme

    return JsonResponse({"success": True})


@ensure_csrf_cookie
def change_email_request(request):
    """ AJAX call from the profile page. User wants a new e-mail.
    """
    ## Make sure it checks for existing e-mail conflicts
    if not request.user.is_authenticated():
        raise Http404

    user = request.user

    if not user.check_password(request.POST['password']):
        return JsonResponse({
            "success": False,
            "error": _('Invalid password'),
        })  # TODO: this should be status code 400  # pylint: disable=fixme

    new_email = request.POST['new_email']
    try:
        validate_email(new_email)
    except ValidationError:
        return JsonResponse({
            "success": False,
            "error": _('Valid e-mail address required.'),
        })  # TODO: this should be status code 400  # pylint: disable=fixme

    if User.objects.filter(email=new_email).count() != 0:
        ## CRITICAL TODO: Handle case sensitivity for e-mails
        return JsonResponse({
            "success": False,
            "error": _('An account with this e-mail already exists.'),
        })  # TODO: this should be status code 400  # pylint: disable=fixme

    pec_list = PendingEmailChange.objects.filter(user=request.user)
    if len(pec_list) == 0:
        pec = PendingEmailChange()
        pec.user = user
    else:
        pec = pec_list[0]

    pec.new_email = request.POST['new_email']
    pec.activation_key = uuid.uuid4().hex
    pec.save()

    if pec.new_email == user.email:
        pec.delete()
        return JsonResponse({
            "success": False,
            "error": _('Old email is the same as the new email.'),
        })  # TODO: this should be status code 400  # pylint: disable=fixme

    context = {
        'key': pec.activation_key,
        'old_email': user.email,
        'new_email': pec.new_email
    }

    subject = render_to_string('emails/email_change_subject.txt', context)
    subject = ''.join(subject.splitlines())

    message = render_to_string('emails/email_change.txt', context)

    from_address = microsite.get_value(
        'email_from_address',
        settings.DEFAULT_FROM_EMAIL
    )
    try:
        send_mail(subject, message, from_address, [pec.new_email])
    except Exception:  # pylint: disable=broad-except
        log.error('Unable to send email activation link to user from "{from_address}"'.format(from_address=from_address), exc_info=True)
        return JsonResponse({
            "success": False,
            "error": _('Unable to send email activation link. Please try again later.')
        })

    return JsonResponse({"success": True})


@ensure_csrf_cookie
@transaction.commit_manually
def confirm_email_change(request, key):  # pylint: disable=unused-argument
    """
    User requested a new e-mail. This is called when the activation
    link is clicked. We confirm with the old e-mail, and update
    """
    try:
        try:
            pec = PendingEmailChange.objects.get(activation_key=key)
        except PendingEmailChange.DoesNotExist:
            response = render_to_response("invalid_email_key.html", {})
            transaction.rollback()
            return response

        user = pec.user
        address_context = {
            'old_email': user.email,
            'new_email': pec.new_email
        }

        if len(User.objects.filter(email=pec.new_email)) != 0:
            response = render_to_response("email_exists.html", {})
            transaction.rollback()
            return response

        subject = render_to_string('emails/email_change_subject.txt', address_context)
        subject = ''.join(subject.splitlines())
        message = render_to_string('emails/confirm_email_change.txt', address_context)
        u_prof = UserProfile.objects.get(user=user)
        meta = u_prof.get_meta()
        if 'old_emails' not in meta:
            meta['old_emails'] = []
        meta['old_emails'].append([user.email, datetime.datetime.now(UTC).isoformat()])
        u_prof.set_meta(meta)
        u_prof.save()
        # Send it to the old email...
        try:
            user.email_user(subject, message, settings.DEFAULT_FROM_EMAIL)
        except Exception:    # pylint: disable=broad-except
            log.warning('Unable to send confirmation email to old address', exc_info=True)
            response = render_to_response("email_change_failed.html", {'email': user.email})
            transaction.rollback()
            return response

        user.email = pec.new_email
        user.save()
        pec.delete()
        # And send it to the new email...
        try:
            user.email_user(subject, message, settings.DEFAULT_FROM_EMAIL)
        except Exception:  # pylint: disable=broad-except
            log.warning('Unable to send confirmation email to new address', exc_info=True)
            response = render_to_response("email_change_failed.html", {'email': pec.new_email})
            transaction.rollback()
            return response

        response = render_to_response("email_change_successful.html", address_context)
        transaction.commit()
        return response
    except Exception:  # pylint: disable=broad-except
        # If we get an unexpected exception, be sure to rollback the transaction
        transaction.rollback()
        raise


@ensure_csrf_cookie
@require_POST
def change_name_request(request):
    """ Log a request for a new name. """
    if not request.user.is_authenticated():
        raise Http404

    try:
        pnc = PendingNameChange.objects.get(user=request.user.id)
    except PendingNameChange.DoesNotExist:
        pnc = PendingNameChange()
    pnc.user = request.user
    pnc.new_name = request.POST['new_name'].strip()
    pnc.rationale = request.POST['rationale']
    if len(pnc.new_name) < 2:
        return JsonResponse({
            "success": False,
            "error": _('Name required'),
        })  # TODO: this should be status code 400  # pylint: disable=fixme
    pnc.save()

    # The following automatically accepts name change requests. Remove this to
    # go back to the old system where it gets queued up for admin approval.
    accept_name_change_by_id(pnc.id)

    return JsonResponse({"success": True})


@ensure_csrf_cookie
def pending_name_changes(request):
    """ Web page which allows staff to approve or reject name changes. """
    if not request.user.is_staff:
        raise Http404

    students = []
    for change in PendingNameChange.objects.all():
        profile = UserProfile.objects.get(user=change.user)
        students.append({
            "new_name": change.new_name,
            "rationale": change.rationale,
            "old_name": profile.name,
            "email": change.user.email,
            "uid": change.user.id,
            "cid": change.id,
        })

    return render_to_response("name_changes.html", {"students": students})


@ensure_csrf_cookie
def reject_name_change(request):
    """ JSON: Name change process. Course staff clicks 'reject' on a given name change """
    if not request.user.is_staff:
        raise Http404

    try:
        pnc = PendingNameChange.objects.get(id=int(request.POST['id']))
    except PendingNameChange.DoesNotExist:
        return JsonResponse({
            "success": False,
            "error": _('Invalid ID'),
        })  # TODO: this should be status code 400  # pylint: disable=fixme

    pnc.delete()
    return JsonResponse({"success": True})


def accept_name_change_by_id(uid):
    """
    Accepts the pending name change request for the user represented
    by user id `uid`.
    """
    try:
        pnc = PendingNameChange.objects.get(id=uid)
    except PendingNameChange.DoesNotExist:
        return JsonResponse({
            "success": False,
            "error": _('Invalid ID'),
        })  # TODO: this should be status code 400  # pylint: disable=fixme

    user = pnc.user
    u_prof = UserProfile.objects.get(user=user)

    # Save old name
    meta = u_prof.get_meta()
    if 'old_names' not in meta:
        meta['old_names'] = []
    meta['old_names'].append([u_prof.name, pnc.rationale, datetime.datetime.now(UTC).isoformat()])
    u_prof.set_meta(meta)

    u_prof.name = pnc.new_name
    u_prof.save()
    pnc.delete()

    return JsonResponse({"success": True})


@ensure_csrf_cookie
def accept_name_change(request):
    """ JSON: Name change process. Course staff clicks 'accept' on a given name change

    We used this during the prototype but now we simply record name changes instead
    of manually approving them. Still keeping this around in case we want to go
    back to this approval method.
    """
    if not request.user.is_staff:
        raise Http404

    return accept_name_change_by_id(int(request.POST['id']))


@require_POST
@login_required
@ensure_csrf_cookie
def change_email_settings(request):
    """Modify logged-in user's setting for receiving emails from a course."""
    user = request.user

    course_id = request.POST.get("course_id")
    course_key = SlashSeparatedCourseKey.from_deprecated_string(course_id)
    receive_emails = request.POST.get("receive_emails")
    if receive_emails:
        optout_object = Optout.objects.filter(user=user, course_id=course_key)
        if optout_object:
            optout_object.delete()
        log.info(u"User {0} ({1}) opted in to receive emails from course {2}".format(user.username, user.email, course_id))
        track.views.server_track(request, "change-email-settings", {"receive_emails": "yes", "course": course_id}, page='dashboard')
    else:
        Optout.objects.get_or_create(user=user, course_id=course_key)
        log.info(u"User {0} ({1}) opted out of receiving emails from course {2}".format(user.username, user.email, course_id))
        track.views.server_track(request, "change-email-settings", {"receive_emails": "no", "course": course_id}, page='dashboard')

    return JsonResponse({"success": True})<|MERGE_RESOLUTION|>--- conflicted
+++ resolved
@@ -664,7 +664,6 @@
     return render_to_response('dashboard.html', context)
 
 
-<<<<<<< HEAD
 def _create_and_login_nonregistered_user(request):
     new_student = UserProfile.create_nonregistered_user()
     new_student.backend = settings.AUTHENTICATION_BACKENDS[0]
@@ -697,7 +696,8 @@
 
     CourseEnrollment.enroll(request.user, course_key)
     return HttpResponse("OK. Allowed sneakpeek")
-=======
+
+
 def _create_recent_enrollment_message(course_enrollment_pairs, course_modes):
     """Builds a recent course enrollment message
 
@@ -769,7 +769,6 @@
     is_verified_mode = CourseMode.has_verified_mode(course_modes[course_id])
     has_payment_option = CourseMode.has_payment_options(course_id)
     return donations_enabled and not is_verified_mode and not has_payment_option
->>>>>>> f30ad29b
 
 
 def try_change_enrollment(request):
@@ -857,31 +856,6 @@
         )
         return HttpResponseBadRequest(_("Invalid course id"))
 
-<<<<<<< HEAD
-    # TODO (ECOM-16): Remove this once the auto-registration A/B test completes
-    # If a user is in the experimental condition (auto-registration enabled),
-    # immediately set a session flag so they stay in the experimental condition.
-    # We keep them in the experimental condition even if later on the user
-    # tries to register using the control URL (e.g. because of a redirect from the login page,
-    # which is hard-coded to use the control URL).
-    if auto_register:
-        request.session['auto_register'] = True
-    if request.session.get('auto_register') and not auto_register:
-        auto_register = True
-
-    # TODO (ECOM-16): Remove this once the auto-registration A/B test completes
-    # We've agreed to exclude certain courses from the A/B test.  If we find ourselves
-    # registering for one of these courses, immediately switch to the control.
-    if unicode(course_id) in getattr(settings, 'AUTO_REGISTRATION_AB_TEST_EXCLUDE_COURSES', []):
-        auto_register = False
-        if 'auto_register' in request.session:
-            del request.session['auto_register']
-
-    if not UserProfile.has_registered(user):
-        return HttpResponseForbidden()
-
-=======
->>>>>>> f30ad29b
     if action == "enroll":
         # Make sure the course exists
         # We don't do this check on unenroll, or a bad course id can't be unenrolled from
@@ -890,91 +864,11 @@
                         .format(user.username, course_id))
             return HttpResponseBadRequest(_("Course id is invalid"))
 
-<<<<<<< HEAD
         can_enroll, error_msg = _check_can_enroll_in_course(user, course_id)
 
         if not can_enroll:
             return HttpResponseBadRequest(error_msg)
 
-        # see if we have already filled up all allowed enrollments
-        is_course_full = CourseEnrollment.is_course_full(course)
-
-        if is_course_full:
-            return HttpResponseBadRequest(_("Course is full"))
-
-        # check to see if user is currently enrolled in that course
-        if CourseEnrollment.is_enrolled(user, course_id):
-            return HttpResponseBadRequest(
-                _("Student is already enrolled")
-            )
-
-        # notify the user of the enrollment via email
-        enrollment_email_result = json.loads(notify_enrollment_by_email(course, user, request).content)
-        if ('is_success' in enrollment_email_result and not enrollment_email_result['is_success']):
-            return HttpResponseBadRequest(_(enrollment_email_result['error']))
-
-        # We use this flag to determine which condition of an AB-test
-        # for auto-registration we're currently in.
-        # (We have two URLs that both point to this view, but vary the
-        # value of `auto_register`)
-        # In the auto-registration case, we automatically register the student
-        # as "honor" before allowing them to choose a track.
-        # TODO (ECOM-16): Once the auto-registration AB-test is complete, delete
-        # one of these two conditions and remove the `auto_register` flag.
-        if auto_register:
-            available_modes = CourseMode.modes_for_course_dict(course_id)
-
-            # Handle professional ed as a special case.
-            # If professional ed is included in the list of available modes,
-            # then do NOT automatically enroll the student (we want them to pay first!)
-            # By convention, professional ed should be the *only* available course mode,
-            # if it's included at all -- anything else is a misconfiguration.  But if someone
-            # messes up and adds an additional course mode, we err on the side of NOT
-            # accidentally giving away free courses.
-            if "professional" not in available_modes:
-                # Enroll the user using the default mode (honor)
-                # We're assuming that users of the course enrollment table
-                # will NOT try to look up the course enrollment model
-                # by its slug.  If they do, it's possible (based on the state of the database)
-                # for no such model to exist, even though we've set the enrollment type
-                # to "honor".
-                CourseEnrollment.enroll(user, course.id)
-
-            # If we have more than one course mode or professional ed is enabled,
-            # then send the user to the choose your track page.
-            # (In the case of professional ed, this will redirect to a page that
-            # funnels users directly into the verification / payment flow)
-            if len(available_modes) > 1 or "professional" in available_modes:
-                return HttpResponse(
-                    reverse("course_modes_choose", kwargs={'course_id': unicode(course_id)})
-                )
-
-            # Otherwise, there is only one mode available (the default)
-            return HttpResponse()
-
-        # If auto-registration is disabled, do NOT register the student
-        # before sending them to the "choose your track" page.
-        # This is the control for the auto-registration AB-test.
-        else:
-            # If this course is available in multiple modes, redirect them to a page
-            # where they can choose which mode they want.
-            available_modes = CourseMode.modes_for_course(course_id)
-            if len(available_modes) > 1:
-                return HttpResponse(
-                    reverse("course_modes_choose", kwargs={'course_id': unicode(course_id)})
-                )
-
-            current_mode = available_modes[0]
-            # only automatically enroll people if the only mode is 'honor'
-            if current_mode.slug != 'honor':
-                return HttpResponse(
-                    reverse("course_modes_choose", kwargs={'course_id': unicode(course_id)})
-                )
-
-            CourseEnrollment.enroll(user, course.id, mode=current_mode.slug)
-
-            return HttpResponse()
-=======
         available_modes = CourseMode.modes_for_course_dict(course_id)
 
         # Check that auto enrollment is allowed for this course
@@ -991,6 +885,11 @@
             except Exception:
                 return HttpResponseBadRequest(_("Could not enroll"))
 
+            # notify the user of the enrollment via email
+            enrollment_email_result = json.loads(notify_enrollment_by_email(course, user, request).content)
+            if ('is_success' in enrollment_email_result and not enrollment_email_result['is_success']):
+                return HttpResponseBadRequest(_(enrollment_email_result['error']))
+
         # If we have more than one course mode or professional ed is enabled,
         # then send the user to the choose your track page.
         # (In the case of professional ed, this will redirect to a page that
@@ -1002,7 +901,6 @@
 
         # Otherwise, there is only one mode available (the default)
         return HttpResponse()
->>>>>>> f30ad29b
 
     elif action == "add_to_cart":
         # Pass the request handling to shoppingcart.views
