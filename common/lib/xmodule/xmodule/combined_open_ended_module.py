import copy
from fs.errors import ResourceNotFoundError
import itertools
import json
import logging
from lxml import etree
from lxml.html import rewrite_links
from path import path
import os
import sys

from pkg_resources import resource_string

from .capa_module import only_one, ComplexEncoder
from .editing_module import EditingDescriptor
from .html_checker import check_html
from progress import Progress
from .stringify import stringify_children
from .x_module import XModule
from .xml_module import XmlDescriptor
from xmodule.modulestore import Location
import self_assessment_module
import open_ended_module
from combined_open_ended_rubric import CombinedOpenEndedRubric
from .stringify import stringify_children

log = logging.getLogger("mitx.courseware")

# Set the default number of max attempts.  Should be 1 for production
# Set higher for debugging/testing
# attempts specified in xml definition overrides this.
MAX_ATTEMPTS = 10000

# Set maximum available number of points.
# Overriden by max_score specified in xml.
MAX_SCORE = 1

class CombinedOpenEndedModule(XModule):
    """
    This is a module that encapsulates all open ended grading (self assessment, peer assessment, etc).
    It transitions between problems, and support arbitrary ordering.
    Each combined open ended module contains one or multiple "child" modules.
    Child modules track their own state, and can transition between states.  They also implement get_html and
    handle_ajax.
    The combined open ended module transitions between child modules as appropriate, tracks its own state, and passess
    ajax requests from the browser to the child module or handles them itself (in the cases of reset and next problem)
    ajax actions implemented by all children are:
        'save_answer' -- Saves the student answer
        'save_assessment' -- Saves the student assessment (or external grader assessment)
        'save_post_assessment' -- saves a post assessment (hint, feedback on feedback, etc)
    ajax actions implemented by combined open ended module are:
        'reset' -- resets the whole combined open ended module and returns to the first child module
        'next_problem' -- moves to the next child module
        'get_results' -- gets results from a given child module

    Types of children. Task is synonymous with child module, so each combined open ended module
    incorporates multiple children (tasks):
        openendedmodule
        selfassessmentmodule
    """
    STATE_VERSION = 1

    # states
    INITIAL = 'initial'
    ASSESSING = 'assessing'
    INTERMEDIATE_DONE = 'intermediate_done'
    DONE = 'done'

    js = {'coffee': [resource_string(__name__, 'js/src/combinedopenended/display.coffee'),
                     resource_string(__name__, 'js/src/collapsible.coffee'),
                     resource_string(__name__, 'js/src/javascript_loader.coffee'),
    ]}
    js_module_name = "CombinedOpenEnded"

    css = {'scss': [resource_string(__name__, 'css/combinedopenended/display.scss')]}

    def __init__(self, system, location, definition, descriptor,
                 instance_state=None, shared_state=None, **kwargs):
        XModule.__init__(self, system, location, definition, descriptor,
            instance_state, shared_state, **kwargs)

        """
        Definition file should have one or many task blocks, a rubric block, and a prompt block:

        Sample file:
        <combinedopenended attempts="10000" max_score="1">
            <rubric>
                Blah blah rubric.
            </rubric>
            <prompt>
                Some prompt.
            </prompt>
            <task>
                <selfassessment>
                    <hintprompt>
                        What hint about this problem would you give to someone?
                    </hintprompt>
                    <submitmessage>
                        Save Succcesful.  Thanks for participating!
                    </submitmessage>
                </selfassessment>
            </task>
            <task>
                <openended min_score_to_attempt="1" max_score_to_attempt="1">
                        <openendedparam>
                            <initial_display>Enter essay here.</initial_display>
                            <answer_display>This is the answer.</answer_display>
                            <grader_payload>{"grader_settings" : "ml_grading.conf",
                            "problem_id" : "6.002x/Welcome/OETest"}</grader_payload>
                        </openendedparam>
                </openended>
            </task>
        </combinedopenended>

        """

        # Load instance state
        if instance_state is not None:
            instance_state = json.loads(instance_state)
        else:
            instance_state = {}

        #We need to set the location here so the child modules can use it
        system.set('location', location)

        #Tells the system which xml definition to load
        self.current_task_number = instance_state.get('current_task_number', 0)
        #This loads the states of the individual children
        self.task_states = instance_state.get('task_states', [])
        #Overall state of the combined open ended module
        self.state = instance_state.get('state', self.INITIAL)

        self.attempts = instance_state.get('attempts', 0)

        #Allow reset is true if student has failed the criteria to move to the next child task
        self.allow_reset = instance_state.get('ready_to_reset', False)
        self.max_attempts = int(self.metadata.get('attempts', MAX_ATTEMPTS))

        # Used for progress / grading.  Currently get credit just for
        # completion (doesn't matter if you self-assessed correct/incorrect).
        self._max_score = int(self.metadata.get('max_score', MAX_SCORE))

<<<<<<< HEAD
        rubric_renderer = CombinedOpenEndedRubric(self.system, True)
=======
        rubric_renderer = CombinedOpenEndedRubric(system, True)
>>>>>>> ef53bab5
        success, rubric_feedback = rubric_renderer.render_rubric(stringify_children(definition['rubric']))
        if not success:
            error_message="Could not parse rubric : {0}".format(definition['rubric'])
            log.exception(error_message)
            raise Exception
        #Static data is passed to the child modules to render
        self.static_data = {
            'max_score': self._max_score,
            'max_attempts': self.max_attempts,
            'prompt': definition['prompt'],
            'rubric': definition['rubric'],
            'display_name': self.display_name
        }

        self.task_xml = definition['task_xml']
        self.setup_next_task()

    def get_tag_name(self, xml):
        """
        Gets the tag name of a given xml block.
        Input: XML string
        Output: The name of the root tag
        """
        tag = etree.fromstring(xml).tag
        return tag

    def overwrite_state(self, current_task_state):
        """
        Overwrites an instance state and sets the latest response to the current response.  This is used
        to ensure that the student response is carried over from the first child to the rest.
        Input: Task state json string
        Output: Task state json string
        """
        last_response_data = self.get_last_response(self.current_task_number - 1)
        last_response = last_response_data['response']

        loaded_task_state = json.loads(current_task_state)
        if loaded_task_state['state'] == self.INITIAL:
            loaded_task_state['state'] = self.ASSESSING
            loaded_task_state['created'] = True
            loaded_task_state['history'].append({'answer': last_response})
            current_task_state = json.dumps(loaded_task_state)
        return current_task_state

    def child_modules(self):
        """
        Returns the constructors associated with the child modules in a dictionary.  This makes writing functions
        simpler (saves code duplication)
        Input: None
        Output: A dictionary of dictionaries containing the descriptor functions and module functions
        """
        child_modules = {
            'openended': open_ended_module.OpenEndedModule,
            'selfassessment': self_assessment_module.SelfAssessmentModule,
        }
        child_descriptors = {
            'openended': open_ended_module.OpenEndedDescriptor,
            'selfassessment': self_assessment_module.SelfAssessmentDescriptor,
        }
        children = {
            'modules': child_modules,
            'descriptors': child_descriptors,
        }
        return children

    def setup_next_task(self, reset=False):
        """
        Sets up the next task for the module.  Creates an instance state if none exists, carries over the answer
        from the last instance state to the next if needed.
        Input: A boolean indicating whether or not the reset function is calling.
        Output: Boolean True (not useful right now)
        """
        current_task_state = None
        if len(self.task_states) > self.current_task_number:
            current_task_state = self.task_states[self.current_task_number]

        self.current_task_xml = self.task_xml[self.current_task_number]

        if self.current_task_number > 0:
            self.allow_reset = self.check_allow_reset()
            if self.allow_reset:
                self.current_task_number = self.current_task_number - 1

        current_task_type = self.get_tag_name(self.current_task_xml)

        children = self.child_modules()
        child_task_module = children['modules'][current_task_type]

        self.current_task_descriptor = children['descriptors'][current_task_type](self.system)

        #This is the xml object created from the xml definition of the current task
        etree_xml = etree.fromstring(self.current_task_xml)

        #This sends the etree_xml object through the descriptor module of the current task, and
        #returns the xml parsed by the descriptor
        self.current_task_parsed_xml = self.current_task_descriptor.definition_from_xml(etree_xml, self.system)
        if current_task_state is None and self.current_task_number == 0:
            self.current_task = child_task_module(self.system, self.location,
                self.current_task_parsed_xml, self.current_task_descriptor, self.static_data)
            self.task_states.append(self.current_task.get_instance_state())
            self.state = self.ASSESSING
        elif current_task_state is None and self.current_task_number > 0:
            last_response_data = self.get_last_response(self.current_task_number - 1)
            last_response = last_response_data['response']
            current_task_state=json.dumps({
                'state' : self.ASSESSING,
                'version' : self.STATE_VERSION,
                'max_score' : self._max_score,
                'attempts' : 0,
                'created' : True,
                'history' : [{'answer' : str(last_response)}],
            })
            self.current_task = child_task_module(self.system, self.location,
                self.current_task_parsed_xml, self.current_task_descriptor, self.static_data,
                instance_state=current_task_state)
            self.task_states.append(self.current_task.get_instance_state())
            self.state = self.ASSESSING
        else:
            if self.current_task_number > 0 and not reset:
                current_task_state = self.overwrite_state(current_task_state)
            self.current_task = child_task_module(self.system, self.location,
                self.current_task_parsed_xml, self.current_task_descriptor, self.static_data,
                instance_state=current_task_state)

        log.debug(current_task_state)
        return True

    def check_allow_reset(self):
        """
        Checks to see if the student has passed the criteria to move to the next module.  If not, sets
        allow_reset to true and halts the student progress through the tasks.
        Input: None
        Output: the allow_reset attribute of the current module.
        """
        if not self.allow_reset:
            if self.current_task_number > 0:
                last_response_data = self.get_last_response(self.current_task_number - 1)
                current_response_data = self.get_current_attributes(self.current_task_number)

                if(current_response_data['min_score_to_attempt'] > last_response_data['score']
                   or current_response_data['max_score_to_attempt'] < last_response_data['score']):
                    self.state = self.DONE
                    self.allow_reset = True

        return self.allow_reset

    def get_context(self):
        """
        Generates a context dictionary that is used to render html.
        Input: None
        Output: A dictionary that can be rendered into the combined open ended template.
        """
        task_html = self.get_html_base()
        #set context variables and render template

        context = {
            'items': [{'content': task_html}],
            'ajax_url': self.system.ajax_url,
            'allow_reset': self.allow_reset,
            'state': self.state,
            'task_count': len(self.task_xml),
            'task_number': self.current_task_number + 1,
            'status': self.get_status(),
            'display_name': self.display_name 
        }

        return context

    def get_html(self):
        """
        Gets HTML for rendering.
        Input: None
        Output: rendered html
        """
        context = self.get_context()
        html = self.system.render_template('combined_open_ended.html', context)
        return html

    def get_html_nonsystem(self):
        """
        Gets HTML for rendering via AJAX.  Does not use system, because system contains some additional
        html, which is not appropriate for returning via ajax calls.
        Input: None
        Output: HTML rendered directly via Mako
        """
        context = self.get_context()
        html = self.system.render_template('combined_open_ended.html', context)
        return html

    def get_html_base(self):
        """
        Gets the HTML associated with the current child task
        Input: None
        Output: Child task HTML
        """
        self.update_task_states()
        html = self.current_task.get_html(self.system)
        return_html = rewrite_links(html, self.rewrite_content_links)
        return return_html

    def get_current_attributes(self, task_number):
        """
        Gets the min and max score to attempt attributes of the specified task.
        Input: The number of the task.
        Output: The minimum and maximum scores needed to move on to the specified task.
        """
        task_xml = self.task_xml[task_number]
        etree_xml = etree.fromstring(task_xml)
        min_score_to_attempt = int(etree_xml.attrib.get('min_score_to_attempt', 0))
        max_score_to_attempt = int(etree_xml.attrib.get('max_score_to_attempt', self._max_score))
        return {'min_score_to_attempt': min_score_to_attempt, 'max_score_to_attempt': max_score_to_attempt}

    def get_last_response(self, task_number):
        """
        Returns data associated with the specified task number, such as the last response, score, etc.
        Input: The number of the task.
        Output: A dictionary that contains information about the specified task.
        """
        last_response = ""
        task_state = self.task_states[task_number]
        task_xml = self.task_xml[task_number]
        task_type = self.get_tag_name(task_xml)

        children = self.child_modules()

        task_descriptor = children['descriptors'][task_type](self.system)
        etree_xml = etree.fromstring(task_xml)

        min_score_to_attempt = int(etree_xml.attrib.get('min_score_to_attempt', 0))
        max_score_to_attempt = int(etree_xml.attrib.get('max_score_to_attempt', self._max_score))

        task_parsed_xml = task_descriptor.definition_from_xml(etree_xml, self.system)
        task = children['modules'][task_type](self.system, self.location, task_parsed_xml, task_descriptor,
            self.static_data, instance_state=task_state)
        last_response = task.latest_answer()
        last_score = task.latest_score()
        last_post_assessment = task.latest_post_assessment(self.system)
        last_post_feedback = ""
        if task_type == "openended":
            last_post_assessment = task.latest_post_assessment(self.system, short_feedback=False, join_feedback=False)
            if isinstance(last_post_assessment, list):
                eval_list = []
                for i in xrange(0, len(last_post_assessment)):
                    eval_list.append(task.format_feedback_with_evaluation(self.system, last_post_assessment[i]))
                last_post_evaluation = "".join(eval_list)
            else:
                last_post_evaluation = task.format_feedback_with_evaluation(self.system, last_post_assessment)
            last_post_assessment = last_post_evaluation
        last_correctness = task.is_last_response_correct()
        max_score = task.max_score()
        state = task.state
        last_response_dict = {
            'response': last_response,
            'score': last_score,
            'post_assessment': last_post_assessment,
            'type': task_type,
            'max_score': max_score,
            'state': state,
            'human_state': task.HUMAN_NAMES[state],
            'correct': last_correctness,
            'min_score_to_attempt': min_score_to_attempt,
            'max_score_to_attempt': max_score_to_attempt,
        }

        return last_response_dict

    def update_task_states(self):
        """
        Updates the task state of the combined open ended module with the task state of the current child module.
        Input: None
        Output: boolean indicating whether or not the task state changed.
        """
        changed = False
        if not self.allow_reset:
            self.task_states[self.current_task_number] = self.current_task.get_instance_state()
            current_task_state = json.loads(self.task_states[self.current_task_number])
            if current_task_state['state'] == self.DONE:
                self.current_task_number += 1
                if self.current_task_number >= (len(self.task_xml)):
                    self.state = self.DONE
                    self.current_task_number = len(self.task_xml) - 1
                else:
                    self.state = self.INITIAL
                changed = True
                self.setup_next_task()
        return changed

    def update_task_states_ajax(self, return_html):
        """
        Runs the update task states function for ajax calls.  Currently the same as update_task_states
        Input: The html returned by the handle_ajax function of the child
        Output: New html that should be rendered
        """
        changed = self.update_task_states()
        if changed:
            #return_html=self.get_html()
            pass
        return return_html

    def get_results(self, get):
        """
        Gets the results of a given grader via ajax.
        Input: AJAX get dictionary
        Output: Dictionary to be rendered via ajax that contains the result html.
        """
        task_number = int(get['task_number'])
        self.update_task_states()
        response_dict = self.get_last_response(task_number)
        context = {'results': response_dict['post_assessment'], 'task_number': task_number + 1}
        html = self.system.render_template('combined_open_ended_results.html', context)
        return {'html': html, 'success': True}

    def handle_ajax(self, dispatch, get):
        """
        This is called by courseware.module_render, to handle an AJAX call.
        "get" is request.POST.

        Returns a json dictionary:
        { 'progress_changed' : True/False,
        'progress': 'none'/'in_progress'/'done',
        <other request-specific values here > }
        """

        handlers = {
            'next_problem': self.next_problem,
            'reset': self.reset,
            'get_results': self.get_results
        }

        if dispatch not in handlers:
            return_html = self.current_task.handle_ajax(dispatch, get, self.system)
            return self.update_task_states_ajax(return_html)

        d = handlers[dispatch](get)
        return json.dumps(d, cls=ComplexEncoder)

    def next_problem(self, get):
        """
        Called via ajax to advance to the next problem.
        Input: AJAX get request.
        Output: Dictionary to be rendered
        """
        self.update_task_states()
        return {'success': True, 'html': self.get_html_nonsystem(), 'allow_reset': self.allow_reset}

    def reset(self, get):
        """
        If resetting is allowed, reset the state of the combined open ended module.
        Input: AJAX get dictionary
        Output: AJAX dictionary to tbe rendered
        """
        if self.state != self.DONE:
            if not self.allow_reset:
                return self.out_of_sync_error(get)

        if self.attempts > self.max_attempts:
            return {
                'success': False,
                'error': 'Too many attempts.'
            }
        self.state = self.INITIAL
        self.allow_reset = False
        for i in xrange(0, len(self.task_xml)):
            self.current_task_number = i
            self.setup_next_task(reset=True)
            self.current_task.reset(self.system)
            self.task_states[self.current_task_number] = self.current_task.get_instance_state()
        self.current_task_number = 0
        self.allow_reset = False
        self.setup_next_task()
        return {'success': True, 'html': self.get_html_nonsystem()}

    def get_instance_state(self):
        """
        Returns the current instance state.  The module can be recreated from the instance state.
        Input: None
        Output: A dictionary containing the instance state.
        """

        state = {
            'version': self.STATE_VERSION,
            'current_task_number': self.current_task_number,
            'state': self.state,
            'task_states': self.task_states,
            'attempts': self.attempts,
            'ready_to_reset': self.allow_reset,
        }

        return json.dumps(state)

    def get_status(self):
        """
        Gets the status panel to be displayed at the top right.
        Input: None
        Output: The status html to be rendered
        """
        status = []
        for i in xrange(0, self.current_task_number + 1):
            task_data = self.get_last_response(i)
            task_data.update({'task_number': i + 1})
            status.append(task_data)
        context = {'status_list': status}
        status_html = self.system.render_template("combined_open_ended_status.html", context)

        return status_html


class CombinedOpenEndedDescriptor(XmlDescriptor, EditingDescriptor):
    """
    Module for adding combined open ended questions
    """
    mako_template = "widgets/html-edit.html"
    module_class = CombinedOpenEndedModule
    filename_extension = "xml"

    stores_state = True
    has_score = True
    template_dir_name = "combinedopenended"

    js = {'coffee': [resource_string(__name__, 'js/src/html/edit.coffee')]}
    js_module_name = "HTMLEditingDescriptor"

    @classmethod
    def definition_from_xml(cls, xml_object, system):
        """
        Pull out the individual tasks, the rubric, and the prompt, and parse

        Returns:
        {
        'rubric': 'some-html',
        'prompt': 'some-html',
        'task_xml': dictionary of xml strings,
        }
        """
        expected_children = ['task', 'rubric', 'prompt']
        for child in expected_children:
            if len(xml_object.xpath(child)) == 0:
                raise ValueError("Combined Open Ended definition must include at least one '{0}' tag".format(child))

        def parse_task(k):
            """Assumes that xml_object has child k"""
            return [stringify_children(xml_object.xpath(k)[i]) for i in xrange(0, len(xml_object.xpath(k)))]

        def parse(k):
            """Assumes that xml_object has child k"""
            return xml_object.xpath(k)[0]

        return {'task_xml': parse_task('task'), 'prompt': parse('prompt'), 'rubric': parse('rubric')}


    def definition_to_xml(self, resource_fs):
        '''Return an xml element representing this definition.'''
        elt = etree.Element('combinedopenended')

        def add_child(k):
            child_str = '<{tag}>{body}</{tag}>'.format(tag=k, body=self.definition[k])
            child_node = etree.fromstring(child_str)
            elt.append(child_node)

        for child in ['task']:
            add_child(child)

        return elt<|MERGE_RESOLUTION|>--- conflicted
+++ resolved
@@ -140,11 +140,7 @@
         # completion (doesn't matter if you self-assessed correct/incorrect).
         self._max_score = int(self.metadata.get('max_score', MAX_SCORE))
 
-<<<<<<< HEAD
-        rubric_renderer = CombinedOpenEndedRubric(self.system, True)
-=======
         rubric_renderer = CombinedOpenEndedRubric(system, True)
->>>>>>> ef53bab5
         success, rubric_feedback = rubric_renderer.render_rubric(stringify_children(definition['rubric']))
         if not success:
             error_message="Could not parse rubric : {0}".format(definition['rubric'])
