import json
import logging

from django.conf import settings
from django.core.urlresolvers import reverse
from django.http import Http404
from django.http import HttpResponse
from django.views.decorators.csrf import csrf_exempt

from capa.xqueue_interface import XQueueInterface
from django.contrib.auth.models import User
from xmodule.modulestore.django import modulestore
from mitxmako.shortcuts import render_to_string
from models import StudentModule, StudentModuleCache
from static_replace import replace_urls
from xmodule.exceptions import NotFoundError
from xmodule.x_module import ModuleSystem
from xmodule_modifiers import replace_static_urls, add_histogram, wrap_xmodule

from courseware.courses import (has_staff_access_to_course,
                                has_staff_access_to_location)
from requests.auth import HTTPBasicAuth

log = logging.getLogger("mitx.courseware")


if settings.XQUEUE_INTERFACE['basic_auth'] is not None:
    requests_auth = HTTPBasicAuth(*settings.XQUEUE_INTERFACE['basic_auth'])
else:
    requests_auth = None

xqueue_interface = XQueueInterface(
    settings.XQUEUE_INTERFACE['url'],
    settings.XQUEUE_INTERFACE['django_auth'],
    requests_auth,
)


def make_track_function(request):
    '''
    Make a tracking function that logs what happened.
    For use in ModuleSystem.
    '''
    import track.views

    def f(event_type, event):
        return track.views.server_track(request, event_type, event, page='x_module')
    return f


def toc_for_course(user, request, course, active_chapter, active_section):
    '''
    Create a table of contents from the module store

    Return format:
    [ {'display_name': name, 'url_name': url_name,
       'sections': SECTIONS, 'active': bool}, ... ]

    where SECTIONS is a list
    [ {'display_name': name, 'url_name': url_name,
       'format': format, 'due': due, 'active' : bool}, ...]

    active is set for the section and chapter corresponding to the passed
    parameters, which are expected to be url_names of the chapter+section.
    Everything else comes from the xml, or defaults to "".

    chapters with name 'hidden' are skipped.
    '''

    student_module_cache = StudentModuleCache.cache_for_descriptor_descendents(user, course, depth=2)
    course = get_module(user, request, course.location, student_module_cache)

    chapters = list()
    for chapter in course.get_display_items():
        sections = list()
        for section in chapter.get_display_items():

            active = (chapter.url_name == active_chapter and
                      section.url_name == active_section)
            hide_from_toc = section.metadata.get('hide_from_toc', 'false').lower() == 'true'

            if not hide_from_toc:
                sections.append({'display_name': section.display_name,
                                 'url_name': section.url_name,
                                 'format': section.metadata.get('format', ''),
                                 'due': section.metadata.get('due', ''),
                                 'active': active})

        chapters.append({'display_name': chapter.display_name,
                         'url_name': chapter.url_name,
                         'sections': sections,
                         'active': chapter.url_name == active_chapter})
    return chapters


def get_section(course_module, chapter, section):
    """
    Returns the xmodule descriptor for the name course > chapter > section,
    or None if this doesn't specify a valid section

    course: Course url
    chapter: Chapter url_name
    section: Section url_name
    """

    if course_module is None:
        return

    chapter_module = None
    for _chapter in course_module.get_children():
        if _chapter.url_name == chapter:
            chapter_module = _chapter
            break

    if chapter_module is None:
        return

    section_module = None
    for _section in chapter_module.get_children():
        if _section.url_name == section:
            section_module = _section
            break

    return section_module


def get_module(user, request, location, student_module_cache, position=None):
    ''' Get an instance of the xmodule class identified by location,
    setting the state based on an existing StudentModule, or creating one if none
    exists.

    Arguments:
      - user                  : current django User
      - request               : current django HTTPrequest
      - location              : A Location-like object identifying the module to load
      - student_module_cache  : a StudentModuleCache
      - position              : extra information from URL for user-specified
                                position within module

    Returns: xmodule instance

    '''
    descriptor = modulestore().get_item(location)

    #TODO Only check the cache if this module can possibly have state
    instance_module = None
    shared_module = None
    if user.is_authenticated():
        if descriptor.stores_state:
            instance_module = student_module_cache.lookup(descriptor.category,
                                                  descriptor.location.url())

        shared_state_key = getattr(descriptor, 'shared_state_key', None)
        if shared_state_key is not None:
            shared_module = student_module_cache.lookup(descriptor.category,
                                                        shared_state_key)

<<<<<<< HEAD
=======


>>>>>>> 5faed9c0
    instance_state = instance_module.state if instance_module is not None else '{}'
    shared_state = shared_module.state if shared_module is not None else None

    # TODO (vshnayder): fix hardcoded urls (use reverse)
    # Setup system context for module instance

    ajax_url = reverse('modx_dispatch', 
                       kwargs=dict(course_id=descriptor.location.course_id,
                                   id=descriptor.location.url(),
                                   dispatch=''),
                       )

    # ajax_url = settings.MITX_ROOT_URL + '/modx/' + descriptor.location.url() + '/'

    # Fully qualified callback URL for external queueing system
    xqueue_callback_url  = request.build_absolute_uri('/')[:-1] # Trailing slash provided by reverse
    xqueue_callback_url += reverse('xqueue_callback',
                                  kwargs=dict(course_id=descriptor.location.course_id,
                                              userid=str(user.id),
                                              id=descriptor.location.url(),
                                              dispatch='score_update'),
                                  )

    # Default queuename is course-specific and is derived from the course that
    #   contains the current module.
    # TODO: Queuename should be derived from 'course_settings.json' of each course
    xqueue_default_queuename = descriptor.location.org + '-' + descriptor.location.course

    xqueue = {'interface': xqueue_interface,
              'callback_url': xqueue_callback_url,
              'default_queuename': xqueue_default_queuename.replace(' ', '_')}

    def _get_module(location):
        return get_module(user, request, location,
                                       student_module_cache, position)

    # TODO (cpennington): When modules are shared between courses, the static
    # prefix is going to have to be specific to the module, not the directory
    # that the xml was loaded from
    system = ModuleSystem(track_function=make_track_function(request),
                          render_template=render_to_string,
                          ajax_url=ajax_url,
                          xqueue=xqueue,
                          # TODO (cpennington): Figure out how to share info between systems
                          filestore=descriptor.system.resources_fs,
                          get_module=_get_module,
                          user=user,
                          # TODO (cpennington): This should be removed when all html from
                          # a module is coming through get_html and is therefore covered
                          # by the replace_static_urls code below
                          replace_urls=replace_urls,
                          is_staff=has_staff_access_to_location(user, location),
                          node_path=settings.NODE_PATH
                          )
    # pass position specified in URL to module through ModuleSystem
    system.set('position', position)
    system.set('DEBUG',settings.DEBUG)

    module = descriptor.xmodule_constructor(system)(instance_state, shared_state)

    module.get_html = replace_static_urls(
        wrap_xmodule(module.get_html, module, 'xmodule_display.html'),
        module.metadata['data_dir'], module
    )

    if settings.MITX_FEATURES.get('DISPLAY_HISTOGRAMS_TO_STAFF'):
        if has_staff_access_to_course(user, module.location.course):
            module.get_html = add_histogram(module.get_html, module, user)

    return module

def get_instance_module(user, module, student_module_cache):
    """
    Returns instance_module is a StudentModule specific to this module for this student,
        or None if this is an anonymous user
    """
    if user.is_authenticated():
        if not module.descriptor.stores_state:
            log.exception("Attempted to get the instance_module for a module "
                          + str(module.id) + " which does not store state.")
            return None

        instance_module = student_module_cache.lookup(module.category,
                                              module.location.url())

        if not instance_module:
            instance_module = StudentModule(
                student=user,
                module_type=module.category,
                module_state_key=module.id,
                state=module.get_instance_state(),
                max_grade=module.max_score())
            instance_module.save()
            student_module_cache.append(instance_module)

        return instance_module
    else:
        return None

def get_shared_instance_module(user, module, student_module_cache):
    """
    Return shared_module is a StudentModule specific to all modules with the same
        'shared_state_key' attribute, or None if the module does not elect to
        share state
    """
    if user.is_authenticated():
        # To get the shared_state_key, we need to descriptor
        descriptor = modulestore().get_item(module.location)

        shared_state_key = getattr(module, 'shared_state_key', None)
        if shared_state_key is not None:
            shared_module = student_module_cache.lookup(module.category,
                                                        shared_state_key)
            if not shared_module:
                shared_module = StudentModule(
                    student=user,
                    module_type=descriptor.category,
                    module_state_key=shared_state_key,
                    state=module.get_shared_state())
                shared_module.save()
                student_module_cache.append(shared_module)
        else:
            shared_module = None

        return shared_module
    else:
        return None

@csrf_exempt
def xqueue_callback(request, course_id, userid, id, dispatch):
    '''
    Entry point for graded results from the queueing system.
    '''
    # Test xqueue package, which we expect to be:
    #   xpackage = {'xqueue_header': json.dumps({'lms_key':'secretkey',...}),
    #               'xqueue_body'  : 'Message from grader}
    get = request.POST.copy()
    for key in ['xqueue_header', 'xqueue_body']:
        if not get.has_key(key):
            return Http404
    header = json.loads(get['xqueue_header'])
    if not isinstance(header, dict) or not header.has_key('lms_key'):
        return Http404

    # Retrieve target StudentModule
    user = User.objects.get(id=userid)

    student_module_cache = StudentModuleCache.cache_for_descriptor_descendents(user, modulestore().get_item(id))
    instance = get_module(user, request, id, student_module_cache)
    instance_module = get_instance_module(user, instance, student_module_cache)

    if instance_module is None:
        log.debug("Couldn't find module '%s' for user '%s'", id, user)
        raise Http404

    oldgrade = instance_module.grade
    old_instance_state = instance_module.state

    # Transfer 'queuekey' from xqueue response header to 'get'. This is required to
    #   use the interface defined by 'handle_ajax'
    get.update({'queuekey': header['lms_key']})

    # We go through the "AJAX" path
    #   So far, the only dispatch from xqueue will be 'score_update'
    try:
        ajax_return = instance.handle_ajax(dispatch, get)  # Can ignore the "ajax" return in 'xqueue_callback'
    except:
        log.exception("error processing ajax call")
        raise

    # Save state back to database
    instance_module.state = instance.get_instance_state()
    if instance.get_score():
        instance_module.grade = instance.get_score()['score']
    if instance_module.grade != oldgrade or instance_module.state != old_instance_state:
        instance_module.save()

    return HttpResponse("")


def modx_dispatch(request, dispatch=None, id=None, course_id=None):
    ''' Generic view for extensions. This is where AJAX calls go.

    Arguments:

      - request -- the django request.
      - dispatch -- the command string to pass through to the module's handle_ajax call
           (e.g. 'problem_reset').  If this string contains '?', only pass
           through the part before the first '?'.
      - id -- the module id. Used to look up the XModule instance
    '''
    # ''' (fix emacs broken parsing)

    # Check for submitted files and basic file size checks
    p = request.POST.copy()
    if request.FILES:
        for inputfile_id in request.FILES.keys():
            inputfile = request.FILES[inputfile_id]
            if inputfile.size > settings.STUDENT_FILEUPLOAD_MAX_SIZE: # Bytes
                file_too_big_msg = 'Submission aborted! Your file "%s" is too large (max size: %d MB)' %\
                                    (inputfile.name, settings.STUDENT_FILEUPLOAD_MAX_SIZE/(1000**2))
                return HttpResponse(json.dumps({'success': file_too_big_msg}))
            p[inputfile_id] = inputfile

    student_module_cache = StudentModuleCache.cache_for_descriptor_descendents(request.user, modulestore().get_item(id))
    instance = get_module(request.user, request, id, student_module_cache)

    instance_module = get_instance_module(request.user, instance, student_module_cache)
    shared_module = get_shared_instance_module(request.user, instance, student_module_cache)

    # Don't track state for anonymous users (who don't have student modules)
    if instance_module is not None:
        oldgrade = instance_module.grade
        old_instance_state = instance_module.state
        old_shared_state = shared_module.state if shared_module is not None else None

    # Let the module handle the AJAX
    try:
        ajax_return = instance.handle_ajax(dispatch, p)
    except NotFoundError:
        log.exception("Module indicating to user that request doesn't exist")
        raise Http404
    except:
        log.exception("error processing ajax call")
        raise

    # Save the state back to the database
    # Don't track state for anonymous users (who don't have student modules)
    if instance_module is not None:
        instance_module.state = instance.get_instance_state()
        if instance.get_score():
            instance_module.grade = instance.get_score()['score']
        if instance_module.grade != oldgrade or instance_module.state != old_instance_state:
            instance_module.save()

    if shared_module is not None:
        shared_module.state = instance.get_shared_state()
        if shared_module.state != old_shared_state:
            shared_module.save()

    # Return whatever the module wanted to return to the client/caller
    return HttpResponse(ajax_return)<|MERGE_RESOLUTION|>--- conflicted
+++ resolved
@@ -155,11 +155,8 @@
             shared_module = student_module_cache.lookup(descriptor.category,
                                                         shared_state_key)
 
-<<<<<<< HEAD
-=======
-
-
->>>>>>> 5faed9c0
+
+
     instance_state = instance_module.state if instance_module is not None else '{}'
     shared_state = shared_module.state if shared_module is not None else None
 
