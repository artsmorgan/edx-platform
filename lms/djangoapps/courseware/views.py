"""
Courseware views functions
"""

import logging
import urllib
import json

from datetime import datetime
from collections import defaultdict
from django.utils import translation
from django.utils.translation import ugettext as _

from django.conf import settings
from django.core.context_processors import csrf
from django.core.exceptions import PermissionDenied
from django.core.urlresolvers import reverse
from django.contrib.auth.models import User, AnonymousUser
from django.contrib.auth.decorators import login_required
from django.utils.timezone import UTC
from django.views.decorators.http import require_GET
from django.http import Http404, HttpResponse
from django.shortcuts import redirect
from edxmako.shortcuts import render_to_response, render_to_string, marketing_link
from django_future.csrf import ensure_csrf_cookie
from django.views.decorators.cache import cache_control
from django.db import transaction
from functools import wraps
from markupsafe import escape

from courseware import grades
from courseware.access import has_access, _adjust_start_date_for_beta_testers
from courseware.courses import get_courses, get_course, get_studio_url, get_course_with_access, sort_by_announcement
from courseware.masquerade import setup_masquerade
from courseware.models import CoursePreference
from courseware.model_data import FieldDataCache
from .module_render import toc_for_course, get_module_for_descriptor, get_module
from courseware.models import StudentModule, StudentModuleHistory
from course_modes.models import CourseMode

from open_ended_grading import open_ended_notifications
from student.models import UserTestGroup, CourseEnrollment, UserProfile
from student.views import single_course_reverification_info
from util.cache import cache, cache_if_anonymous
from xblock.fragment import Fragment
from xmodule.modulestore.django import modulestore
from xmodule.modulestore.exceptions import ItemNotFoundError, NoPathToItem
from xmodule.modulestore.search import path_to_location
from xmodule.tabs import CourseTabList, StaffGradingTab, PeerGradingTab, OpenEndedGradingTab
from xmodule.x_module import STUDENT_VIEW
import shoppingcart
from shoppingcart.models import CourseRegistrationCode
from opaque_keys import InvalidKeyError

from mako.exceptions import TopLevelLookupException

from microsite_configuration import microsite
from opaque_keys.edx.locations import SlashSeparatedCourseKey
from instructor.enrollment import uses_shib

log = logging.getLogger("edx.courseware")

template_imports = {'urllib': urllib}

CONTENT_DEPTH = 2


def user_groups(user):
    """
    TODO (vshnayder): This is not used. When we have a new plan for groups, adjust appropriately.
    """
    if not user.is_authenticated():
        return []

    # TODO: Rewrite in Django
    key = 'user_group_names_{user.id}'.format(user=user)
    cache_expiration = 60 * 60  # one hour

    # Kill caching on dev machines -- we switch groups a lot
    group_names = cache.get(key)
    if settings.DEBUG:
        group_names = None

    if group_names is None:
        group_names = [u.name for u in UserTestGroup.objects.filter(users=user)]
        cache.set(key, group_names, cache_expiration)

    return group_names


def verify_course_id(view_func):
    """
    This decorator should only be used with views whose kwargs must contain course_id.
    If course_id is not valid raise 404.
    """

    @wraps(view_func)
    def _decorated(request, *args, **kwargs):
        course_id = kwargs.get("course_id")
        try:
            SlashSeparatedCourseKey.from_deprecated_string(course_id)
        except InvalidKeyError:
            raise Http404
        response = view_func(request, *args, **kwargs)
        return response

    return _decorated


@ensure_csrf_cookie
@cache_if_anonymous
def courses(request):
    """
    Render "find courses" page.  The course selection work is done in courseware.courses.
    """
    courses = get_courses(request.user, request.META.get('HTTP_HOST'))
    courses = sort_by_announcement(courses)

    return render_to_response("courseware/courses.html", {'courses': courses})


def render_accordion(request, course, chapter, section, field_data_cache):
    """
    Draws navigation bar. Takes current position in accordion as
    parameter.

    If chapter and section are '' or None, renders a default accordion.

    course, chapter, and section are the url_names.

    Returns the html string
    """
    # grab the table of contents
    user = User.objects.prefetch_related("groups").get(id=request.user.id)
    request.user = user	 # keep just one instance of User
    toc = toc_for_course(user, request, course, chapter, section, field_data_cache)

    context = dict([
        ('toc', toc),
        ('course_id', course.id.to_deprecated_string()),
        ('csrf', csrf(request)['csrf_token']),
        ('due_date_display_format', course.due_date_display_format)
    ] + template_imports.items())
    return render_to_string('courseware/accordion.html', context)


def get_current_child(xmodule, min_depth=None):
    """
    Get the xmodule.position's display item of an xmodule that has a position and
    children.  If xmodule has no position or is out of bounds, return the first
    child with children extending down to content_depth.

    For example, if chapter_one has no position set, with two child sections,
    section-A having no children and section-B having a discussion unit,
    `get_current_child(chapter, min_depth=1)`  will return section-B.

    Returns None only if there are no children at all.
    """
    def _get_default_child_module(child_modules):
        """Returns the first child of xmodule, subject to min_depth."""
        if not child_modules:
            default_child = None
        elif not min_depth > 0:
            default_child = child_modules[0]
        else:
            content_children = [child for child in child_modules if
                                child.has_children_at_depth(min_depth - 1) and child.get_display_items()]
            default_child = content_children[0] if content_children else None

        return default_child

    if not hasattr(xmodule, 'position'):
        return None

    if xmodule.position is None:
        return _get_default_child_module(xmodule.get_display_items())
    else:
        # position is 1-indexed.
        pos = xmodule.position - 1

    children = xmodule.get_display_items()
    if 0 <= pos < len(children):
        child = children[pos]
    elif len(children) > 0:
        # module has a set position, but the position is out of range.
        # return default child.
        child = _get_default_child_module(children)
    else:
        child = None
    return child


def redirect_to_course_position(course_module, content_depth):
    """
    Return a redirect to the user's current place in the course.

    If this is the user's first time, redirects to COURSE/CHAPTER/SECTION.
    If this isn't the users's first time, redirects to COURSE/CHAPTER,
    and the view will find the current section and display a message
    about reusing the stored position.

    If there is no current position in the course or chapter, then selects
    the first child.

    """
    urlargs = {'course_id': course_module.id.to_deprecated_string()}
    chapter = get_current_child(course_module, min_depth=content_depth)
    if chapter is None:
        # oops.  Something bad has happened.
        raise Http404("No chapter found when loading current position in course")

    urlargs['chapter'] = chapter.url_name
    if course_module.position is not None:
        return redirect(reverse('courseware_chapter', kwargs=urlargs))

    # Relying on default of returning first child
    section = get_current_child(chapter, min_depth=content_depth - 1)
    if section is None:
        raise Http404("No section found when loading current position in course")

    urlargs['section'] = section.url_name
    return redirect(reverse('courseware_section', kwargs=urlargs))


def save_child_position(seq_module, child_name):
    """
    child_name: url_name of the child
    """
    for position, c in enumerate(seq_module.get_display_items(), start=1):
        if c.location.name == child_name:
            # Only save if position changed
            if position != seq_module.position:
                seq_module.position = position
    # Save this new position to the underlying KeyValueStore
    seq_module.save()


def chat_settings(course, user):
    """
    Returns a dict containing the settings required to connect to a
    Jabber chat server and room.
    """
    domain = getattr(settings, "JABBER_DOMAIN", None)
    if domain is None:
        log.warning('You must set JABBER_DOMAIN in the settings to '
                    'enable the chat widget')
        return None

    return {
        'domain': domain,

        # Jabber doesn't like slashes, so replace with dashes
        'room': "{ID}_class".format(ID=course.id.replace('/', '-')),

        'username': "{USER}@{DOMAIN}".format(
            USER=user.username, DOMAIN=domain
        ),

        # TODO: clearly this needs to be something other than the username
        #       should also be something that's not necessarily tied to a
        #       particular course
        'password': "{USER}@{DOMAIN}".format(
            USER=user.username, DOMAIN=domain
        ),
    }


@login_required
@ensure_csrf_cookie
@cache_control(no_cache=True, no_store=True, must_revalidate=True)
@verify_course_id
def index(request, course_id, chapter=None, section=None,
          position=None):
    """
    Displays courseware accordion and associated content.  If course, chapter,
    and section are all specified, renders the page, or returns an error if they
    are invalid.

    If section is not specified, displays the accordion opened to the right chapter.

    If neither chapter or section are specified, redirects to user's most recent
    chapter, or the first chapter if this is the user's first visit.

    Arguments:

     - request    : HTTP request
     - course_id  : course id (str: ORG/course/URL_NAME)
     - chapter    : chapter url_name (str)
     - section    : section url_name (str)
     - position   : position in module, eg of <sequential> module (str)

    Returns:

     - HTTPresponse
    """

    course_key = SlashSeparatedCourseKey.from_deprecated_string(course_id)

    user = User.objects.prefetch_related("groups").get(id=request.user.id)

    # Redirecting to dashboard if the course is blocked due to un payment.
    redeemed_registration_codes = CourseRegistrationCode.objects.filter(course_id=course_key, registrationcoderedemption__redeemed_by=request.user)
    for redeemed_registration in redeemed_registration_codes:
        if not getattr(redeemed_registration.invoice, 'is_valid'):
            log.warning(u'User %s cannot access the course %s because payment has not yet been received', user, course_key.to_deprecated_string())
            return redirect(reverse('dashboard'))

    request.user = user  # keep just one instance of User
    course = get_course_with_access(user, 'load', course_key, depth=2)
    staff_access = has_access(user, 'staff', course)
    registered = registered_for_course(course, user)
    if not registered:
        # TODO (vshnayder): do course instructors need to be registered to see course?
        log.debug(u'User %s tried to view course %s but is not enrolled', user, course.location.to_deprecated_string())
        return redirect(reverse('about_course', args=[course_key.to_deprecated_string()]))

    masq = setup_masquerade(request, staff_access)

    try:
        field_data_cache = FieldDataCache.cache_for_descriptor_descendents(
            course_key, user, course, depth=2)

        course_module = get_module_for_descriptor(user, request, course, field_data_cache, course_key)
        if course_module is None:
            log.warning(u'If you see this, something went wrong: if we got this'
                        u' far, should have gotten a course module for this user')
            return redirect(reverse('about_course', args=[course_key.to_deprecated_string()]))

        studio_url = get_studio_url(course, 'course')

        context = {
            'csrf': csrf(request)['csrf_token'],
            'accordion': render_accordion(request, course, chapter, section, field_data_cache),
            'COURSE_TITLE': course.display_name_with_default,
            'course': course,
            'init': '',
            'fragment': Fragment(),
            'staff_access': staff_access,
            'studio_url': studio_url,
            'masquerade': masq,
            'xqa_server': settings.FEATURES.get('USE_XQA_SERVER', 'http://xqa:server@content-qa.mitx.mit.edu/xqa'),
            'reverifications': fetch_reverify_banner_info(request, course_key),
        }

        now = datetime.now(UTC())
        effective_start = _adjust_start_date_for_beta_testers(user, course, course_key)
        if staff_access and now < effective_start:
            # Disable student view button if user is staff and
            # course is not yet visible to students.
            context['disable_student_access'] = True

        has_content = course.has_children_at_depth(CONTENT_DEPTH)
        if not has_content:
            # Show empty courseware for a course with no units
            return render_to_response('courseware/courseware.html', context)
        elif chapter is None:
            # passing CONTENT_DEPTH avoids returning 404 for a course with an
            # empty first section and a second section with content
            return redirect_to_course_position(course_module, CONTENT_DEPTH)

        # Only show the chat if it's enabled by the course and in the
        # settings.
        show_chat = course.show_chat and settings.FEATURES['ENABLE_CHAT']
        if show_chat:
            context['chat'] = chat_settings(course, user)
            # If we couldn't load the chat settings, then don't show
            # the widget in the courseware.
            if context['chat'] is None:
                show_chat = False

        context['show_chat'] = show_chat

        chapter_descriptor = course.get_child_by(lambda m: m.location.name == chapter)
        if chapter_descriptor is not None:
            save_child_position(course_module, chapter)
        else:
            raise Http404('No chapter descriptor found with name {}'.format(chapter))

        chapter_module = course_module.get_child_by(lambda m: m.location.name == chapter)
        if chapter_module is None:
            # User may be trying to access a chapter that isn't live yet
            if masq == 'student':  # if staff is masquerading as student be kinder, don't 404
                log.debug('staff masq as student: no chapter %s' % chapter)
                return redirect(reverse('courseware', args=[course.id.to_deprecated_string()]))
            raise Http404

        if section is not None:
            section_descriptor = chapter_descriptor.get_child_by(lambda m: m.location.name == section)

            if section_descriptor is None:
                # Specifically asked-for section doesn't exist
                if masq == 'student':  # if staff is masquerading as student be kinder, don't 404
                    log.debug('staff masq as student: no section %s' % section)
                    return redirect(reverse('courseware', args=[course.id.to_deprecated_string()]))
                raise Http404

            ## Allow chromeless operation
            if section_descriptor.chrome:
                chrome = [s.strip() for s in section_descriptor.chrome.lower().split(",")]
                if 'accordion' not in chrome:
                    context['disable_accordion'] = True
                if 'tabs' not in chrome:
                    context['disable_tabs'] = True

            if section_descriptor.default_tab:
                context['default_tab'] = section_descriptor.default_tab

            # cdodge: this looks silly, but let's refetch the section_descriptor with depth=None
            # which will prefetch the children more efficiently than doing a recursive load
            section_descriptor = modulestore().get_item(section_descriptor.location, depth=None)

            # Load all descendants of the section, because we're going to display its
            # html, which in general will need all of its children
            section_field_data_cache = FieldDataCache.cache_for_descriptor_descendents(
                course_key, user, section_descriptor, depth=None)

            # Verify that position a string is in fact an int
            if position is not None:
                try:
                    int(position)
                except ValueError:
                    raise Http404("Position {} is not an integer!".format(position))

            section_module = get_module_for_descriptor(
                request.user,
                request,
                section_descriptor,
                section_field_data_cache,
                course_key,
                position
            )

            if section_module is None:
                # User may be trying to be clever and access something
                # they don't have access to.
                raise Http404

            # Save where we are in the chapter
            save_child_position(chapter_module, section)
            context['fragment'] = section_module.render(STUDENT_VIEW)
            context['section_title'] = section_descriptor.display_name_with_default
        else:
            # section is none, so display a message
            studio_url = get_studio_url(course, 'course')
            prev_section = get_current_child(chapter_module)
            if prev_section is None:
                # Something went wrong -- perhaps this chapter has no sections visible to the user.
                # Clearing out the last-visited state and showing "first-time" view by redirecting
                # to courseware.
                course_module.position = None
                course_module.save()
                return redirect(reverse('courseware', args=[course.id.to_deprecated_string()]))
            prev_section_url = reverse('courseware_section', kwargs={
                'course_id': course_key.to_deprecated_string(),
                'chapter': chapter_descriptor.url_name,
                'section': prev_section.url_name
            })
            context['fragment'] = Fragment(content=render_to_string(
                'courseware/welcome-back.html',
                {
                    'course': course,
                    'studio_url': studio_url,
                    'chapter_module': chapter_module,
                    'prev_section': prev_section,
                    'prev_section_url': prev_section_url
                }
            ))

        result = render_to_response('courseware/courseware.html', context)
    except Exception as e:

        # Doesn't bar Unicode characters from URL, but if Unicode characters do
        # cause an error it is a graceful failure.
        if isinstance(e, UnicodeEncodeError):
            raise Http404("URL contains Unicode characters")

        if isinstance(e, Http404):
            # let it propagate
            raise

        # In production, don't want to let a 500 out for any reason
        if settings.DEBUG:
            raise
        else:
            log.exception(
                u"Error in index view: user={user}, course={course}, chapter={chapter}"
                u" section={section} position={position}".format(
                    user=user,
                    course=course,
                    chapter=chapter,
                    section=section,
                    position=position
                ))
            try:
                result = render_to_response('courseware/courseware-error.html', {
                    'staff_access': staff_access,
                    'course': course
                })
            except:
                # Let the exception propagate, relying on global config to at
                # at least return a nice error message
                log.exception("Error while rendering courseware-error page")
                raise

    return result


@ensure_csrf_cookie
@verify_course_id
def jump_to_id(request, course_id, module_id):
    """
    This entry point allows for a shorter version of a jump to where just the id of the element is
    passed in. This assumes that id is unique within the course_id namespace
    """
    course_key = SlashSeparatedCourseKey.from_deprecated_string(course_id)
    items = modulestore().get_items(course_key, qualifiers={'name': module_id})

    if len(items) == 0:
        raise Http404(
            u"Could not find id: {0} in course_id: {1}. Referer: {2}".format(
                module_id, course_id, request.META.get("HTTP_REFERER", "")
            ))
    if len(items) > 1:
        log.warning(
            u"Multiple items found with id: {0} in course_id: {1}. Referer: {2}. Using first: {3}".format(
                module_id, course_id, request.META.get("HTTP_REFERER", ""), items[0].location.to_deprecated_string()
            ))

    return jump_to(request, course_id, items[0].location.to_deprecated_string())


@ensure_csrf_cookie
def jump_to(request, course_id, location):
    """
    Show the page that contains a specific location.

    If the location is invalid or not in any class, return a 404.

    Otherwise, delegates to the index view to figure out whether this user
    has access, and what they should see.
    """
    try:
        course_key = SlashSeparatedCourseKey.from_deprecated_string(course_id)
        usage_key = course_key.make_usage_key_from_deprecated_string(location)
    except InvalidKeyError:
        raise Http404(u"Invalid course_key or usage_key")
    try:
        (course_key, chapter, section, position) = path_to_location(modulestore(), usage_key)
    except ItemNotFoundError:
        raise Http404(u"No data at this location: {0}".format(usage_key))
    except NoPathToItem:
        raise Http404(u"This location is not in any class: {0}".format(usage_key))

    # choose the appropriate view (and provide the necessary args) based on the
    # args provided by the redirect.
    # Rely on index to do all error handling and access control.
    if chapter is None:
        return redirect('courseware', course_id=course_key.to_deprecated_string())
    elif section is None:
        return redirect('courseware_chapter', course_id=course_key.to_deprecated_string(), chapter=chapter)
    elif position is None:
        return redirect('courseware_section', course_id=course_key.to_deprecated_string(), chapter=chapter, section=section)
    else:
        return redirect('courseware_position', course_id=course_key.to_deprecated_string(), chapter=chapter, section=section, position=position)


@ensure_csrf_cookie
@verify_course_id
def course_info(request, course_id):
    """
    Display the course's info.html, or 404 if there is no such course.

    Assumes the course_id is in a valid format.
    """

    course_key = SlashSeparatedCourseKey.from_deprecated_string(course_id)

    course = get_course_with_access(request.user, 'load', course_key)
    staff_access = has_access(request.user, 'staff', course)
    masq = setup_masquerade(request, staff_access)    # allow staff to toggle masquerade on info page
    reverifications = fetch_reverify_banner_info(request, course_key)
    studio_url = get_studio_url(course, 'course_info')

    # link to where the student should go to enroll in the course:
    # about page if there is not marketing site, SITE_NAME if there is
    url_to_enroll = reverse(course_about, args=[course_id])
    if settings.FEATURES.get('ENABLE_MKTG_SITE'):
        url_to_enroll = marketing_link('COURSES')

    show_enroll_banner = request.user.is_authenticated() and not CourseEnrollment.is_enrolled(request.user, course.id)

    context = {
        'request': request,
        'course_id': course_key.to_deprecated_string(),
        'cache': None,
        'course': course,
        'staff_access': staff_access,
        'masquerade': masq,
        'studio_url': studio_url,
        'reverifications': reverifications,
        'show_enroll_banner': show_enroll_banner,
        'url_to_enroll': url_to_enroll,
    }

    now = datetime.now(UTC())
    effective_start = _adjust_start_date_for_beta_testers(request.user, course, course_key)
    if staff_access and now < effective_start:
        # Disable student view button if user is staff and
        # course is not yet visible to students.
        context['disable_student_access'] = True

    return render_to_response('courseware/info.html', context)


@ensure_csrf_cookie
@verify_course_id
def static_tab(request, course_id, tab_slug):
    """
    Display the courses tab with the given name.

    Assumes the course_id is in a valid format.
    """

    course_key = SlashSeparatedCourseKey.from_deprecated_string(course_id)

    course = get_course_with_access(request.user, 'load', course_key)

    tab = CourseTabList.get_tab_by_slug(course.tabs, tab_slug)
    if tab is None:
        raise Http404

    contents = get_static_tab_contents(
        request,
        course,
        tab
    )
    if contents is None:
        raise Http404

    return render_to_response('courseware/static_tab.html', {
        'course': course,
        'tab': tab,
        'tab_contents': contents,
    })

# TODO arjun: remove when custom tabs in place, see courseware/syllabus.py


@ensure_csrf_cookie
@verify_course_id
def syllabus(request, course_id):
    """
    Display the course's syllabus.html, or 404 if there is no such course.

    Assumes the course_id is in a valid format.
    """

    course_key = SlashSeparatedCourseKey.from_deprecated_string(course_id)

    course = get_course_with_access(request.user, 'load', course_key)
    staff_access = has_access(request.user, 'staff', course)

    return render_to_response('courseware/syllabus.html', {
        'course': course,
        'staff_access': staff_access,
    })


def registered_for_course(course, user):
    """
    Return True if user is registered for course, else False
    """
    if user is None:
        return False
    if user.is_authenticated():
        return CourseEnrollment.is_enrolled(user, course.id)
    else:
        return False


@ensure_csrf_cookie
@cache_if_anonymous
def course_about(request, course_id):
    """
    Display the course's about page.

    Assumes the course_id is in a valid format.
    """

    course_key = SlashSeparatedCourseKey.from_deprecated_string(course_id)
    course = get_course_with_access(request.user, 'see_exists', course_key)

    if microsite.get_value(
        'ENABLE_MKTG_SITE',
        settings.FEATURES.get('ENABLE_MKTG_SITE', False)
    ):
        return redirect(reverse('info', args=[course.id.to_deprecated_string()]))

<<<<<<< HEAD
    course_key = SlashSeparatedCourseKey.from_deprecated_string(course_id)

    course = get_course_with_access(request.user, 'see_exists', course_key)
    regularly_registered = (registered_for_course(course, request.user) and
                            UserProfile.has_registered(request.user))
=======
    registered = registered_for_course(course, request.user)
>>>>>>> 8323939b
    staff_access = has_access(request.user, 'staff', course)
    studio_url = get_studio_url(course, 'settings/details')

    if has_access(request.user, 'load', course):
        course_target = reverse('info', args=[course.id.to_deprecated_string()])
    else:
        course_target = reverse('about_course', args=[course.id.to_deprecated_string()])

    show_courseware_link = (has_access(request.user, 'load', course) or
                            settings.FEATURES.get('ENABLE_LMS_MIGRATION'))

    # Note: this is a flow for payment for course registration, not the Verified Certificate flow.
    registration_price = 0
    in_cart = False
    reg_then_add_to_cart_link = ""
    if (settings.FEATURES.get('ENABLE_SHOPPING_CART') and
        settings.FEATURES.get('ENABLE_PAID_COURSE_REGISTRATION')):
        registration_price = CourseMode.min_course_price_for_currency(course_key,
                                                                      settings.PAID_COURSE_REGISTRATION_CURRENCY[0])
        if request.user.is_authenticated():
            cart = shoppingcart.models.Order.get_cart_for_user(request.user)
            in_cart = shoppingcart.models.PaidCourseRegistration.contained_in_order(cart, course_key)

        reg_then_add_to_cart_link = "{reg_url}?course_id={course_id}&enrollment_action=add_to_cart".format(
            reg_url=reverse('register_user'), course_id=course.id.to_deprecated_string())

    # only allow course sneak peek if
    # 1) within enrollment period
    # 2) course specifies it's okay
    # 3) request.user is not a registered user.
    sneakpeek_allowed = (has_access(request.user, 'within_enrollment_period', course) and
                         CoursePreference.course_allows_nonregistered_access(course_key) and
                         not UserProfile.has_registered(request.user))

    # Used to provide context to message to student if enrollment not allowed
    can_enroll = has_access(request.user, 'enroll', course)
    invitation_only = course.invitation_only
    # see if we have already filled up all allowed enrollments
    is_course_full = CourseEnrollment.is_course_full(course)

    # Register button should be disabled if one of the following is true:
    # - Student is already registered for course
    # - Course is already full
    # - Student cannot enroll in course
    active_reg_button = not(regularly_registered or is_course_full or not can_enroll)

    is_shib_course = uses_shib(course)

    return render_to_response('courseware/course_about.html', {
        'course': course,
        'staff_access': staff_access,
        'studio_url': studio_url,
        'regularly_registered': regularly_registered,
        'sneakpeek_allowed': sneakpeek_allowed,
        'course_target': course_target,
        'registration_price': registration_price,
        'in_cart': in_cart,
        'reg_then_add_to_cart_link': reg_then_add_to_cart_link,
        'show_courseware_link': show_courseware_link,
        'is_course_full': is_course_full,
        'can_enroll': can_enroll,
        'invitation_only': invitation_only,
        'active_reg_button': active_reg_button,
        'is_shib_course': is_shib_course,
    })


@ensure_csrf_cookie
@cache_if_anonymous
@verify_course_id
def mktg_course_about(request, course_id):
    """
    This is the button that gets put into an iframe on the Drupal site
    """

    course_key = SlashSeparatedCourseKey.from_deprecated_string(course_id)

    try:
        course = get_course_with_access(request.user, 'see_exists', course_key)
    except (ValueError, Http404) as e:
        # if a course does not exist yet, display a coming
        # soon button
        return render_to_response(
            'courseware/mktg_coming_soon.html', {'course_id': course_key.to_deprecated_string()}
        )

    registered = registered_for_course(course, request.user)

    if has_access(request.user, 'load', course):
        course_target = reverse('info', args=[course.id.to_deprecated_string()])
    else:
        course_target = reverse('about_course', args=[course.id.to_deprecated_string()])

    allow_registration = has_access(request.user, 'enroll', course)

    show_courseware_link = (has_access(request.user, 'load', course) or
                            settings.FEATURES.get('ENABLE_LMS_MIGRATION'))
    course_modes = CourseMode.modes_for_course_dict(course.id)

    context = {
        'course': course,
        'registered': registered,
        'allow_registration': allow_registration,
        'course_target': course_target,
        'show_courseware_link': show_courseware_link,
        'course_modes': course_modes,
    }

    # The edx.org marketing site currently displays only in English.
    # To avoid displaying a different language in the register / access button,
    # we force the language to English.
    # However, OpenEdX installations with a different marketing front-end
    # may want to respect the language specified by the user or the site settings.
    force_english = settings.FEATURES.get('IS_EDX_DOMAIN', False)
    if force_english:
        translation.activate('en-us')

    try:
        return render_to_response('courseware/mktg_course_about.html', context)
    finally:
        # Just to be safe, reset the language if we forced it to be English.
        if force_english:
            translation.deactivate()


@login_required
@cache_control(no_cache=True, no_store=True, must_revalidate=True)
@transaction.commit_manually
@verify_course_id
def progress(request, course_id, student_id=None):
    """
    Wraps "_progress" with the manual_transaction context manager just in case
    there are unanticipated errors.
    """

    course_key = SlashSeparatedCourseKey.from_deprecated_string(course_id)

    with grades.manual_transaction():
        return _progress(request, course_key, student_id)


def _progress(request, course_key, student_id):
    """
    Unwrapped version of "progress".

    User progress. We show the grade bar and every problem score.

    Course staff are allowed to see the progress of students in their class.
    """
<<<<<<< HEAD
    if not UserProfile.has_registered(request.user):
        raise Http404

    course = get_course_with_access(request.user, 'load', course_key, depth=None)
=======
    course = get_course_with_access(request.user, 'load', course_key, depth=None, check_if_enrolled=True)
>>>>>>> 8323939b
    staff_access = has_access(request.user, 'staff', course)

    if student_id is None or student_id == request.user.id:
        # always allowed to see your own profile
        student = request.user
    else:
        # Requesting access to a different student's profile
        if not staff_access:
            raise Http404
        student = User.objects.get(id=int(student_id))

    # NOTE: To make sure impersonation by instructor works, use
    # student instead of request.user in the rest of the function.

    # The pre-fetching of groups is done to make auth checks not require an
    # additional DB lookup (this kills the Progress page in particular).
    student = User.objects.prefetch_related("groups").get(id=student.id)

    courseware_summary = grades.progress_summary(student, request, course)
    studio_url = get_studio_url(course, 'settings/grading')
    grade_summary = grades.grade(student, request, course)

    if courseware_summary is None:
        #This means the student didn't have access to the course (which the instructor requested)
        raise Http404

    context = {
        'course': course,
        'courseware_summary': courseware_summary,
        'studio_url': studio_url,
        'grade_summary': grade_summary,
        'staff_access': staff_access,
        'student': student,
        'reverifications': fetch_reverify_banner_info(request, course_key)
    }

    with grades.manual_transaction():
        response = render_to_response('courseware/progress.html', context)

    return response


def fetch_reverify_banner_info(request, course_key):
    """
    Fetches needed context variable to display reverification banner in courseware
    """
    reverifications = defaultdict(list)
    user = request.user
    if not user.id:
        return reverifications
    enrollment = CourseEnrollment.get_or_create_enrollment(request.user, course_key)
    course = modulestore().get_course(course_key)
    info = single_course_reverification_info(user, course, enrollment)
    if info:
        reverifications[info.status].append(info)
    return reverifications


@login_required
@verify_course_id
def submission_history(request, course_id, student_username, location):
    """Render an HTML fragment (meant for inclusion elsewhere) that renders a
    history of all state changes made by this user for this problem location.
    Right now this only works for problems because that's all
    StudentModuleHistory records.
    """

    course_key = SlashSeparatedCourseKey.from_deprecated_string(course_id)

    try:
        usage_key = course_key.make_usage_key_from_deprecated_string(location)
    except (InvalidKeyError, AssertionError):
        return HttpResponse(escape(_(u'Invalid location.')))

    course = get_course_with_access(request.user, 'load', course_key)
    staff_access = has_access(request.user, 'staff', course)

    # Permission Denied if they don't have staff access and are trying to see
    # somebody else's submission history.
    if (student_username != request.user.username) and (not staff_access):
        raise PermissionDenied

    try:
        student = User.objects.get(username=student_username)
        student_module = StudentModule.objects.get(
            course_id=course_key,
            module_state_key=usage_key,
            student_id=student.id
        )
    except User.DoesNotExist:
        return HttpResponse(escape(_(u'User {username} does not exist.').format(username=student_username)))
    except StudentModule.DoesNotExist:
        return HttpResponse(escape(_(u'User {username} has never accessed problem {location}').format(
            username=student_username,
            location=location
        )))
    history_entries = StudentModuleHistory.objects.filter(
        student_module=student_module
    ).order_by('-id')

    # If no history records exist, let's force a save to get history started.
    if not history_entries:
        student_module.save()
        history_entries = StudentModuleHistory.objects.filter(
            student_module=student_module
        ).order_by('-id')

    context = {
        'history_entries': history_entries,
        'username': student.username,
        'location': location,
        'course_id': course_key.to_deprecated_string()
    }

    return render_to_response('courseware/submission_history.html', context)


def notification_image_for_tab(course_tab, user, course):
    """
    Returns the notification image path for the given course_tab if applicable, otherwise None.
    """

    tab_notification_handlers = {
        StaffGradingTab.type: open_ended_notifications.staff_grading_notifications,
        PeerGradingTab.type: open_ended_notifications.peer_grading_notifications,
        OpenEndedGradingTab.type: open_ended_notifications.combined_notifications
    }

    if course_tab.type in tab_notification_handlers:
        notifications = tab_notification_handlers[course_tab.type](course, user)
        if notifications and notifications['pending_grading']:
            return notifications['img_path']

    return None


def get_static_tab_contents(request, course, tab):
    """
    Returns the contents for the given static tab
    """
    loc = course.id.make_usage_key(
        tab.type,
        tab.url_slug,
    )
    field_data_cache = FieldDataCache.cache_for_descriptor_descendents(
        course.id, request.user, modulestore().get_item(loc), depth=0
    )
    tab_module = get_module(
        request.user, request, loc, field_data_cache, static_asset_path=course.static_asset_path
    )

    logging.debug('course_module = {0}'.format(tab_module))

    html = ''
    if tab_module is not None:
        try:
            html = tab_module.render(STUDENT_VIEW).content
        except Exception:  # pylint: disable=broad-except
            html = render_to_string('courseware/error-message.html', None)
            log.exception(
                u"Error rendering course={course}, tab={tab_url}".format(course=course, tab_url=tab['url_slug'])
            )

    return html


@require_GET
@verify_course_id
def get_course_lti_endpoints(request, course_id):
    """
    View that, given a course_id, returns the a JSON object that enumerates all of the LTI endpoints for that course.

    The LTI 2.0 result service spec at
    http://www.imsglobal.org/lti/ltiv2p0/uml/purl.imsglobal.org/vocab/lis/v2/outcomes/Result/service.html
    says "This specification document does not prescribe a method for discovering the endpoint URLs."  This view
    function implements one way of discovering these endpoints, returning a JSON array when accessed.

    Arguments:
        request (django request object):  the HTTP request object that triggered this view function
        course_id (unicode):  id associated with the course

    Returns:
        (django response object):  HTTP response.  404 if course is not found, otherwise 200 with JSON body.
    """

    course_key = SlashSeparatedCourseKey.from_deprecated_string(course_id)

    try:
        course = get_course(course_key, depth=2)
    except ValueError:
        return HttpResponse(status=404)

    anonymous_user = AnonymousUser()
    anonymous_user.known = False  # make these "noauth" requests like module_render.handle_xblock_callback_noauth
    lti_descriptors = modulestore().get_items(course.id, qualifiers={'category': 'lti'})

    lti_noauth_modules = [
        get_module_for_descriptor(
            anonymous_user,
            request,
            descriptor,
            FieldDataCache.cache_for_descriptor_descendents(
                course_key,
                anonymous_user,
                descriptor
            ),
            course_key
        )
        for descriptor in lti_descriptors
    ]

    endpoints = [
        {
            'display_name': module.display_name,
            'lti_2_0_result_service_json_endpoint': module.get_outcome_service_url(
                service_name='lti_2_0_result_rest_handler') + "/user/{anon_user_id}",
            'lti_1_1_result_service_xml_endpoint': module.get_outcome_service_url(
                service_name='grade_handler'),
        }
        for module in lti_noauth_modules
    ]

    return HttpResponse(json.dumps(endpoints), content_type='application/json')<|MERGE_RESOLUTION|>--- conflicted
+++ resolved
@@ -696,15 +696,8 @@
     ):
         return redirect(reverse('info', args=[course.id.to_deprecated_string()]))
 
-<<<<<<< HEAD
-    course_key = SlashSeparatedCourseKey.from_deprecated_string(course_id)
-
-    course = get_course_with_access(request.user, 'see_exists', course_key)
     regularly_registered = (registered_for_course(course, request.user) and
                             UserProfile.has_registered(request.user))
-=======
-    registered = registered_for_course(course, request.user)
->>>>>>> 8323939b
     staff_access = has_access(request.user, 'staff', course)
     studio_url = get_studio_url(course, 'settings/details')
 
@@ -854,14 +847,7 @@
 
     Course staff are allowed to see the progress of students in their class.
     """
-<<<<<<< HEAD
-    if not UserProfile.has_registered(request.user):
-        raise Http404
-
-    course = get_course_with_access(request.user, 'load', course_key, depth=None)
-=======
     course = get_course_with_access(request.user, 'load', course_key, depth=None, check_if_enrolled=True)
->>>>>>> 8323939b
     staff_access = has_access(request.user, 'staff', course)
 
     if student_id is None or student_id == request.user.id:
