--- conflicted
+++ resolved
@@ -1934,7 +1934,6 @@
 INVOICE_CORP_ADDRESS = "Please place your corporate address\nin this configuration"
 INVOICE_PAYMENT_INSTRUCTIONS = "This is where you can\nput directions on how people\nbuying registration codes"
 
-<<<<<<< HEAD
 ####################### In-line Analytics ######################
 ANALYTICS_ANSWER_DIST_URL = None
 INLINE_ANALYTICS_SUPPORTED_TYPES = {
@@ -1945,7 +1944,6 @@
     'StringResponse': 'string',
     'FormulaResponse': 'formula',
 }
-=======
 # Country code overrides
 # Used by django-countries
 COUNTRIES_OVERRIDE = {
@@ -1958,5 +1956,4 @@
 
 # which access.py permission name to check in order to determine if a course about page is
 # visible. We default this to the legacy permission 'see_exists'.
-COURSE_ABOUT_VISIBILITY_PERMISSION = 'see_exists'
->>>>>>> f30ad29b
+COURSE_ABOUT_VISIBILITY_PERMISSION = 'see_exists'