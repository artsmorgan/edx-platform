--- conflicted
+++ resolved
@@ -1,13 +1,7 @@
 RequireJS.require([
-<<<<<<< HEAD
     'js/bookmarks/views/bookmarks_list_button',
-    'js/bookmarks/views/bookmark-button'
+    'js/bookmarks/views/bookmark_button'
 ], function (BookmarksListButton, BookmarkButton) {
-=======
-    'js/bookmarks/views/bookmarks_button',
-    'js/bookmarks/views/bookmark_button'
-], function (BookmarksButton, BookmarkButton) {
->>>>>>> 752d9271
     'use strict';
 
     new BookmarkButton();
