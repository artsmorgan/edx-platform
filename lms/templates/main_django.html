<!DOCTYPE html>
{% load compressed %}{% load sekizai_tags i18n microsite %}{% load url from future %}{% load staticfiles %}
<html lang="{{LANGUAGE_CODE}}">
<head>
  <meta charset="UTF-8">
  {% block title %}<title>{% platform_name %}</title>{% endblock %}

 <link rel="icon" type="image/x-icon" href="{% favicon_path %}" />

  {% compressed_css 'style-vendor' %}
  {% compressed_css 'style-app' %}
  {% compressed_css 'style-app-extend1' %}
  {% compressed_css 'style-app-extend2' %}
  {% compressed_css 'style-course-vendor' %}
  {% compressed_css 'style-course' %}

  {% block main_vendor_js %}
  {% compressed_js 'main_vendor' %}
  {% endblock %}
  {% block headextra %}{% endblock %}
  {% if FEATURES.USE_CUSTOM_THEME %}
    {% include "theme-head-extra.html" %}
  {% endif %}
  {% render_block "css" %}

  {% microsite_css_overrides_file %}

  <!--[if lt IE 9]>
  <script src="{% static 'js/html5shiv.js' %}"></script>
  <![endif]-->

  <meta name="path_prefix" content="{{EDX_ROOT_URL}}">
</head>

<body class="{% block bodyclass %}{% endblock %} lang_{{LANGUAGE_CODE}}">
  <a class="nav-skip" href="{% block nav_skip %}#content{% endblock %}">{% trans "Skip to this view's content" %}</a>
  {% if FEATURES.USE_CUSTOM_THEME %}
    {% include "theme-header.html" %}
  {% elif ENABLE_NEW_EDX_HEADER %}
    {% include "navigation.html" %}
  {% else %}
    {% include "original_navigation.html" %}
  {% endif %}
  <div class="content-wrapper" id="content">
    {% block body %}{% endblock %}
    {% block bodyextra %}{% endblock %}
  </div>
<<<<<<< HEAD

  {% if IS_EDX_DOMAIN %}
=======
  {% if IS_REQUEST_IN_MICROSITE %}
  {# For now we don't support overriden Django templates in microsites. Leave footer blank for now which is better than saying Edx.#}
  {% elif IS_EDX_DOMAIN %}
>>>>>>> 8323939b
    {% if ENABLE_NEW_EDX_FOOTER %}
        {% include "footer-edx-new.html" %}
    {% else %}
        {% include "footer-edx.html" %}
    {% endif %}
  {% else %}
    {% if FEATURES.USE_CUSTOM_THEME %}
      {% include "theme-footer.html" %}
    {% else %}
      {% include "footer.html" %}
    {% endif %}
  {% endif %}

  {% compressed_js 'application' %}
  {% compressed_js 'module-js' %}

  {% render_block "js" %}
</body>
</html>

{% comment %}
  This is a django template version of our main page from which all
  other pages inherit. This file should be rewritten to reflect any
  changes in main.html! Files used by {% include %} can be written
  as mako templates.

  Inheriting from this file allows us to include apps that use the
  django templating system without rewriting all of their views in
  mako.
{% endcomment %}<|MERGE_RESOLUTION|>--- conflicted
+++ resolved
@@ -45,14 +45,9 @@
     {% block body %}{% endblock %}
     {% block bodyextra %}{% endblock %}
   </div>
-<<<<<<< HEAD
-
-  {% if IS_EDX_DOMAIN %}
-=======
   {% if IS_REQUEST_IN_MICROSITE %}
   {# For now we don't support overriden Django templates in microsites. Leave footer blank for now which is better than saying Edx.#}
   {% elif IS_EDX_DOMAIN %}
->>>>>>> 8323939b
     {% if ENABLE_NEW_EDX_FOOTER %}
         {% include "footer-edx-new.html" %}
     {% else %}
